.venv
.vscode
.DS_Store
.env
test_llamaindex.py
outputs.txt
core/__pycache__
adalflow/__pycache__
components/*/__pycache__
components/__pycache__
use_cases/__pycache__
*/__pycache__
dist/
lib/
__pycache__/
# docs/source/
docs/build/
docs/_build/
# docs/source/_templates
docs/source/documents/
# docs/source/apis/*
.mypy_cache/
.pytest_cache/
local_cache/
/*.txt
*.pth
*.log
storage/
*.pkl
/*.png
/*.dot
/*.svg
/*.csv
index.faiss
*.json
*.svg
# ignore the softlink to adalflow cache
*.adalflow
<<<<<<< HEAD
.idea
=======
extend/
>>>>>>> 664df468
<|MERGE_RESOLUTION|>--- conflicted
+++ resolved
@@ -36,8 +36,5 @@
 *.svg
 # ignore the softlink to adalflow cache
 *.adalflow
-<<<<<<< HEAD
 .idea
-=======
-extend/
->>>>>>> 664df468
+extend/