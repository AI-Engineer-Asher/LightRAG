--- conflicted
+++ resolved
@@ -59,13 +59,10 @@
 pytest = "^8.1.1"
 pytest-mock = "^3.14.0"
 torch = "^2.3.1"
-<<<<<<< HEAD
 ollama = "^0.2.1"
-=======
 faiss-cpu = "^1.8.0"
 openai = "^1.12.0"
 
->>>>>>> ca809731
 
 [tool.poetry.group.typing.dependencies]
 mypy = "^1"
