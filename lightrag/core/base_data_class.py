"""
The role of the base data class in LightRAG for LLM applications is like `Tensor` for `PyTorch`.
"""

from typing import List, Dict, Any, Optional, TypeVar, Type, Tuple
import enum
from dataclasses import (
    dataclass,
    field,
    fields,
    make_dataclass,
    MISSING,
    is_dataclass,
)

import json
import yaml
import warnings
import logging


logger = logging.getLogger(__name__)

T_co = TypeVar("T_co", covariant=True)


class DataClassFormatType(enum.Enum):
    r"""The format type for the DataClass schema."""

    # for class
    SCHEMA = "schema"
    SIGNATURE_YAML = "signature_yaml"
    SIGNATURE_JSON = "signature_json"
    # for instance
    EXAMPLE_YAML = "example_yaml"
    EXAMPLE_JSON = "example_json"


def required_field(name):
    r"""
    A patch for `TypeError: non-default argument follows default argument`

    Use default_factory=required_field to make a field required if field before has used default
    or default_factory before it.

    With this patch, our dataclass schema will make this a required field in string description.
    """
    raise TypeError(f"The '{name}' field is required and was not provided.")


def _get_data_class_schema(
    data_class: Type, exclude: Optional[List[str]] = None
) -> Dict[str, Dict[str, Any]]:
    r"""Helper function to get the schema of a DataClass in type of Dict."""

    if not is_dataclass(data_class):
        raise ValueError("Provided class is not a dataclass")
    schema: Dict[str, Dict] = {}
    if exclude is None:
        exclude = []
    for f in fields(data_class):
        field_name = f.name
        if field_name in exclude:
            continue

        field_info = {
            "type": f.type.__name__,
        }
        # add description if available
        if "desc" in f.metadata or "description" in f.metadata:
            field_info["desc"] = f.metadata.get("desc", f.metadata.get("description"))

        # Determine if the field is required or optional
        # Using __name__ to check for function identity
        if f.default is MISSING and (
            f.default_factory is MISSING
            or (
                hasattr(f.default_factory, "__name__")
                and f.default_factory.__name__ == "required_field"
            )
        ):
            field_info["required"] = True
        else:
            field_info["required"] = False
            # if f.default is not MISSING:
            #     field_info["default"] = f.default
            # elif f.default_factory is not MISSING:
            #     field_info["default"] = f.default_factory()

        schema[field_name] = field_info

    return schema


def convert_schema_to_signature(schema: Dict[str, Dict[str, Any]]) -> Dict[str, str]:
    r"""Convert the value from _get_data_class_schema to a string description."""

    signature = {}
    for field_name, field_info in schema.items():
        field_signature = field_info.get("desc", "")
        # add type to the signature
        if field_info["type"]:
            field_signature += f" ({field_info['type']})"

        if field_info["required"]:
            field_signature += " (required)"
        else:
            field_signature += " (optional)"
        signature[field_name] = field_signature
    return signature


class _DataClassMeta(type):
    r"""Internal metaclass for DataClass to ensure both DataClass and its inherited classes are dataclasses.

    Args:
        cls: The class object being created.
            It will be <class 'lightrag.core.base_data_class.DataClass'> for base class and
            <class 'lightrag.core.types.GeneratorOutput'> for inherited class for instance.
        name: the name of the class
        bases: A tuple of the base classes from which the class inherits.
        dct: The dictionary of attributes and methods of the class.
    """

    def __init__(
        cls: Type[Any], name: str, bases: Tuple[type, ...], dct: Dict[str, Any]
    ) -> None:
        super(_DataClassMeta, cls).__init__(name, bases, dct)
        # __name__ is lightrag.core.base_data_class, will always be the base class
        # print("DataClassMeta init, class:", cls)
        # print(
        #     f"cls.__module__ = {cls.__module__}, __name__ = {__name__}, {cls.__module__ != __name__}"
        # )
        # print(f"{cls.__module__} is_dataclass(cls) = {is_dataclass(cls)} ")
        if (
            not is_dataclass(cls)
            and cls.__module__ != __name__  # and bases != (object,)
        ):  # Avoid decorating DataClass itself.
            # print(f"dataclas : {cls}")
            dataclass(cls)


# TODO: we want the child class to work either with or without dataclass decorator,
# using metaclass with DataClassMeta works if both base and child does not have dataclass decorator
# but if the child has dataclass decorator, it will not work.
# class DataClass(metaclass=_DataClassMeta):
# class OutputDataClass(DataClass):
# before we do more tests, we keep the base and child class manually decorated with dataclass


# 1. Support dataclass as field type, the nested dataclass using to_yaml, to_dict, or __dict__.
@dataclass
class DataClass:
    __doc__ = r"""The base data class for all data types that interact with LLMs.

    Designed to streamline the handling, serialization, and description of data within our applications, especially to LLM prompt.
    We explicitly handle this instead of relying on 3rd party libraries such as pydantic or marshmallow to have better
    transparency and to keep the order of the fields when get serialized.

    How to create your own dataclass?

    1. Subclass DataClass and define the fields with the `field` decorator.
    2. Use the `medata` argument and a `desc` key to describe the field.
    3. Keep the order of the fields as how you want them to be serialized and described to LLMs.
    4. field with default value is considered optional. Field without default value and field with default_factory=required_field is considered required.

    How to use it?

    Describing:

<<<<<<< HEAD
    We defined :ref:`DataClassFormatType <core-base_data_class_format_type>` to categorize DataClass description formats 
=======
    We defined :ref:`DataClassFormatType<core-base_data_class_format_type>` to categorize DataClass description formats
>>>>>>> be8cfb73
    as input or output in LLM prompt.


    (1) For describing the class (data structure):

    `Signature` is more token effcient than schema, and schema as it is always a json string, when you want LLMs to output yaml, it can be misleading if you describe the data structure in json.

    - DataClassFormatType.SCHEMA: a more standard way to describe the data structure in Json string, :meth:`to_data_class_schema_str` as string and :meth:`to_data_class_schema` as dict.
    - DataClassFormatType.SIGNATURE_JSON: emitating a json object with field name as key and description as value, :meth:`to_json_signature` as string.
    - DataClassFormatType.SIGNATURE_YAML: emitating a yaml object with field name as key and description as value, :meth:`to_yaml_signature` as string.

    (2) For describing the class instance: this is helpful to do few-shot examples in LLM prompt.
    - DataClassFormatType.EXAMPLE_JSON: the json representation of the instance, :meth:`to_json` as string.
    - DataClassFormatType.EXAMPLE_YAML: the yaml representation of the instance, :meth:`to_yaml` as string.

    Overall, we have a unified class method :meth:`format_str` to generate formatted output based on the type of operation and class/instance context.

    note::
        You do not need to use our format, overwrite any method in the subclass to fit in your needs.

    Loading data:

    - :meth:`from_dict` is used to create a dataclass instance from a dictionary.


    Refer :ref:`DataClass<core-base_data_class_note>` for more detailed instructions.

    Examples:

    .. code-block:: python

        # Define a dataclass
        from lightrag.core import DataClass

        class MyOutputs(DataClass):
            age: int = field(metadata={"desc": "The age of the person", "prefix": "Age:"})
            name: str = field(metadata={"desc": "The name of the person", "prefix": "Name:"})

        # Create json signature
        print(MyOutputs.to_json_signature())
        # Output:
        # {
        #     "age": "The age of the person",
        #     "name": "The name of the person"
        # }
        # Create yaml signature
        print(MyOutputs.to_yaml_signature())
        # Output:
        # age: The age of the person
        # name: The name of the person

        # Create a dataclass instance
        my_instance = MyOutputs(age=25, name="John Doe")
        # Create json example
        print(my_instance.to_json_example())
        # Output:
        # {
        #     "age": 25,
        #     "name": "John Doe"
        # }
        # Create yaml signature
        print(my_instance.to_yaml_example())
        # Output:
        # age: 25
        # name: John Doe

    """

    def __post_init__(self):
        # TODO: use desription in the field
        for f in fields(self):
            if "desc" not in f.metadata:
                warnings.warn(
                    f"Field {f.name} is missing 'desc' in metadata", UserWarning
                )

    def set_field_value(self, field_name: str, value: Any):
        r"""Set the value of a field in the dataclass instance."""
        if field_name not in self.__dict__:  # check if the field exists
            logging.warning(f"Field {field_name} does not exist in the dataclass")
        setattr(self, field_name, value)

    def to_dict(self, exclude: Optional[List[str]] = None) -> dict:
        """More of an internal method used for serialization.

        Converts the dataclass to a dictionary, optionally excluding specified fields.
        Use this to save states of the instance, not advised to use in LLM prompt.
        """
        if not is_dataclass(self):
            raise ValueError("to_dict() called on a class type, not an instance.")
        if exclude is None:
            exclude = []
        exclude_set = set(exclude)

        data = {
            field.name: getattr(self, field.name)
            for field in fields(self)
            if field.name not in exclude_set
        }
        # Recursively convert nested dataclasses
        for key, value in data.items():
            if is_dataclass(value):
                if hasattr(value, "to_dict"):
                    data[key] = value.to_dict()
                elif hasattr(value, "__dict__"):
                    data[key] = value.__dict__
                else:
                    logging.warning(
                        f"Field {key} is not a dataclass or does not have a to_dict method"
                    )
        return data

    @classmethod
    def from_dict(cls, data: Dict[str, Any]):
        r"""
        Create a dataclass instance from a dictionary.
        """
        # Recursively construct nested dataclasses
        field_types = {f.name: f.type for f in fields(cls)}
        init_kwargs = {}
        for key, value in data.items():
            if key not in field_types:
                logging.warning(f"Field {key} does not exist in the dataclass")
                continue
            field_type = field_types[key]
            if is_dataclass(field_type):
                if isinstance(value, str):
                    # Attempt to parse the string as JSON
                    try:
                        value = json.loads(value)
                    except json.JSONDecodeError:
                        logging.error(f"Error decoding JSON for field {key}")
                        continue
                if hasattr(field_type, "from_dict"):
                    init_kwargs[key] = field_type.from_dict(value)
                elif hasattr(field_type, "__dict__"):
                    init_kwargs[key] = field_type(**value)
                else:
                    logging.warning(
                        f"Field {key} is not a dataclass or does not have a from_dict method"
                    )
            else:
                init_kwargs[key] = value
        return cls(**init_kwargs)

    @classmethod
    def format_class_str(
        cls: "DataClass",
        format_type: DataClassFormatType,
        exclude: Optional[List[str]] = None,
    ) -> str:
        """Generate formatted output based on the type of operation and class/instance context.

        Args:
            format_type (DataClassFormatType): Specifies the format and type (schema, signature, example).

        Returns:
            str: A string representing the formatted output.

        Examples:

        .. code-block:: python

            # Define a dataclass
            from lightrag.core import DataClass

        """
        assert format_type in [
            DataClassFormatType.SIGNATURE_JSON,
            DataClassFormatType.SIGNATURE_YAML,
            DataClassFormatType.SCHEMA,
        ], "format_class_str is only for class formats"
        if not is_dataclass(cls):
            raise ValueError(f"{cls.__name__} must be a dataclass to use format_str.")

        # Check the type of format required and whether it's called on an instance or class
        if format_type == DataClassFormatType.SIGNATURE_JSON:
            return cls.to_json_signature(exclude)
        elif format_type == DataClassFormatType.SIGNATURE_YAML:
            return cls.to_yaml_signature(exclude)

        elif format_type == DataClassFormatType.SCHEMA:
            return cls.to_data_class_schema_str(exclude)
        else:
            raise ValueError(f"Unsupported format type: {format_type}")

    def format_example_str(
        self, format_type: DataClassFormatType, exclude: Optional[List[str]] = None
    ) -> str:
        """Generate formatted output based on the type of operation and class/instance context.

        Args:
            format_type (DataClassFormatType): Specifies the format and type (schema, signature, example).

        Returns:
            str: A string representing the formatted output.

        """
        if not is_dataclass(self):
            raise ValueError(f"{self.__name__} must be a dataclass to use format_str.")

        assert format_type in [
            DataClassFormatType.EXAMPLE_JSON,
            DataClassFormatType.EXAMPLE_YAML,
        ], "format_str is only for example formats"

        # Check the type of format required and whether it's called on an instance or class
        if format_type == DataClassFormatType.EXAMPLE_JSON:
            return self.to_json(exclude)
        elif format_type == DataClassFormatType.EXAMPLE_YAML:
            return self.to_yaml(exclude)
        else:
            raise ValueError(f"Unsupported format type: {format_type}")

    @classmethod
    def to_data_class_schema(
        cls, exclude: Optional[List[str]] = None
    ) -> Dict[str, Dict[str, Any]]:
        """Generate a Json schema which is more detailed than the signature."""
        return _get_data_class_schema(cls, exclude)

    @classmethod
    def to_data_class_schema_str(cls, exclude: Optional[List[str]] = None) -> str:
        """Generate a Json schema which is more detailed than the signature."""
        schema = cls.to_data_class_schema(exclude)
        return json.dumps(schema, indent=4)

    @classmethod
    def to_yaml_signature(cls, exclude: Optional[List[str]] = None) -> str:
        r"""Generate a YAML signature for the class from desc in metadata.

        Used mostly as LLM prompt to describe the output data format.
        """
        # NOTE: we manually format the yaml string as the yaml.dump will always sort the keys
        # Which can impact the final model output
        schema = cls.to_data_class_schema(exclude)
        signature_dict = convert_schema_to_signature(schema)
        yaml_content = []
        for key, value in signature_dict.items():
            yaml_content.append(f"{key}: {value}")

        yaml_output = "\n".join(yaml_content)
        return yaml_output
        # return yaml.dump(signature_dict, default_flow_style=False)

    @classmethod
    def to_json_signature(cls, exclude: Optional[List[str]] = None) -> str:
        """Generate a JSON `signature`(json string) for the class from desc in metadata.

        Used mostly as LLM prompt to describe the output data format.

        Example:

        >>> @dataclass
        >>> class MyOutputs(DataClass):
        >>>    age: int = field(metadata={"desc": "The age of the person", "prefix": "Age:"})
        >>>    name: str = field(metadata={"desc": "The name of the person", "prefix": "Name:"})

        >>> print(MyOutputs.to_json_signature())
        >>> # Output is a JSON string:
        >>> # '{
        >>> #    "age": "The age of the person (int) (required)",
        >>> #    "name": "The name of the person (str) (required)"
        >>> #}'
        """
        schema = cls.to_data_class_schema(exclude)
        signature_dict = convert_schema_to_signature(schema)
        # # manually format the json string as the json.dump will always sort the keys
        # # Which can impact the final model output
        # json_content = []
        # for key, value in signature_dict.items():
        #     json_content.append(f'"{key}": "{value}"')

        # # Join all parts with commas to form the complete JSON string
        # json_output = ",\n".join(json_content)
        # # return "{\n" + json_output + "\n}"
        return json.dumps(signature_dict, indent=4)

    def to_yaml(self, exclude: Optional[List[str]] = None) -> str:
        """
        Convert the dataclass instance to a YAML string.

        Manually formats each field to ensure proper YAML output without unwanted characters.

        You can load it back to yaml object with:
        >>> yaml.safe_load(yaml_string)
        """
        exclude = exclude or []
        yaml_content = []
        indent_str = " " * 2

        for f in fields(self):
            if f.name and exclude and f.name in exclude:
                continue
            value = getattr(self, f.name)
            # Serialize value to a more controlled YAML format string
            if isinstance(value, str):
                # Directly format strings to ensure quotes are correctly placed
                value_formatted = f'"{value}"'
                yaml_content.append(f"{f.name}: {value_formatted}")
            elif isinstance(value, (list, dict)):
                value_formatted = yaml.dump(value, default_flow_style=False)
                yaml_content.append(f"{f.name}: \n{value_formatted}")  # same line
            # other class, check if they have to_dict method, other wise, use __dict__
            elif (
                hasattr(value, "to_yaml")
                or hasattr(value, "to_dict")
                or hasattr(value, "__dict__")
            ):
                if hasattr(value, "to_yaml"):
                    value_formatted = value.to_yaml()
                else:
                    if hasattr(value, "to_dict"):
                        value_formatted = yaml.dump(
                            value.to_dict(), default_flow_style=False
                        )
                    else:
                        value_formatted = yaml.dump(
                            value.__dict__, default_flow_style=False
                        )
                # add indent to each line
                value_formatted = indent_str + f"\n{indent_str}".join(
                    value_formatted.split("\n")
                )
                value_formatted = value_formatted.rstrip().rstrip("\n...")
                content = f"{f.name}: \n{value_formatted}"
                yaml_content.append(content)
            else:
                # Use yaml.dump for other types but ensure the output is clean
                value_formatted = (
                    yaml.dump(value, default_flow_style=False).strip().rstrip("\n...")
                )

                yaml_content.append(f"{f.name}: {value_formatted}")
        yaml_output = "\n".join(yaml_content)
        return yaml_output

    def to_json(self, exclude: Optional[List[str]] = None) -> str:
        """
        Convert the dataclass instance to a JSON string.

        Manually formats each field to ensure proper JSON output without unwanted characters.

        You can load it back to json object with:
        >>> json.loads(json_string)
        """
        exclude = exclude or []
        json_content = {}
        for f in fields(self):
            if f.name and exclude and f.name in exclude:
                continue
            value = getattr(self, f.name)
            # Serialize each field according to its type
            # For strings, integers, floats, booleans, directly assign
            # For lists and dicts, use json.dumps to ensure proper formatting
            if isinstance(value, (str, int, float, bool)):
                json_content[f.name] = value
            elif isinstance(value, (list, dict)):
                # Convert lists and dictionaries to a string and then parse it back to ensure correct format
                json_content[f.name] = json.loads(json.dumps(value))
            # other class, check if they have to_dict method, other wise, use __dict__
            elif (
                hasattr(value, "to_json")
                or hasattr(value, "to_dict")
                or hasattr(value, "__dict__")
            ):
                if hasattr(value, "to_json"):
                    json_content[f.name] = json.loads(value.to_json())
                else:
                    if hasattr(value, "to_dict"):
                        json_content[f.name] = value.to_dict()
                    else:
                        json_content[f.name] = value.__dict__
            else:
                # Fallback for other types if necessary, can be customized further based on needs
                json_content[f.name] = str(value)

        # Convert the entire content dictionary to a JSON string
        json_output = json.dumps(json_content, indent=4)
        return json_output

    @classmethod
    def to_dict_class(cls, exclude: Optional[List[str]] = None) -> dict:
        """More of an internal used class method for serialization.

        Converts the dataclass to a dictionary, optionally excluding specified fields.
        Use this to save states of the class in serialization, not advised to use in LLM prompt.
        """
        return cls.to_data_class_schema(exclude)


"""Reserved for Agent to automatically create a dataclass and to manipulate the code"""


@dataclass
class DynamicDataClassFactory:
    __doc__ = r"""
    This class is used to create a dynamic dataclass called `DynamicOutputs` from a dictionary.
    The dictionary should have the following structure:
    {
        "field_name": {
            "value": field_value,
            "desc": "Field description",
            "prefix": "Field prefix",
        },

    }

    Examples:

    .. code-block:: python

        data = {
            "age": {"value": 30, "desc": "The age of the person", "prefix": "Age:"},
            "name": {"value": "John Doe", "desc": "The name of the person", "prefix": "Name:"},
        }

        DynamicOutputs = DynamicDataClassFactory.create_from_dict(data)
        class_instance = DynamicOutputs()
        print(class_instance)

        # Output:
        # DataClass(age=30, name='John Doe')
    """

    @staticmethod
    def create_from_dict(data: dict, base_class=DataClass):
        fields_spec = []
        for key, value_dict in data.items():
            field_type = type(value_dict["value"])
            default_value = value_dict["value"]
            metadata = {
                "desc": value_dict.get("desc", "No description provided"),
                "prefix": value_dict.get("prefix", ""),
            }
            fields_spec.append(
                (key, field_type, field(default=default_value, metadata=metadata))
            )

        dynamic_class = make_dataclass(
            "DynamicOutputs", fields_spec, bases=(base_class,)
        )

        return dynamic_class


if __name__ == "__main__":
    from dataclasses import dataclass

    @dataclass
    class Address:
        street: str
        city: str
        postal_code: str

    @dataclass
    class Person(DataClass):
        name: str
        age: int
        address: Address

    person = Person(
        name="John Doe",
        age=30,
        address=Address(street="123 Main St", city="Anytown", postal_code="12345"),
    )
    print(person.to_yaml())
    yaml_str = person.to_yaml()
    print(yaml_str)
    print("last char", repr(yaml_str[-2:]))
    print(yaml.safe_load(yaml_str))
    restored_person = Person.from_dict(yaml.safe_load(yaml_str))
    print(restored_person)

    # test to_json
    print(person.to_json())
    json_str = person.to_json()
    print(json_str)
    print(json.loads(json_str))
    restored_person = Person.from_dict(json.loads(json_str))
    print(restored_person)

    # now try a list of nested dataclass
    @dataclass
    class Company(DataClass):
        name: str
        address: Address
        employees: List[int]  # employee ids

    company = Company(
        name="ACME",
        address=Address(street="123 Main St", city="Anytown", postal_code="12345"),
        employees=[1, 2, 3],
    )
    print(company.to_yaml())
    yaml_str = company.to_yaml()
    default_yaml_str = yaml.dump(company, default_flow_style=False)
    # load back
    restored_company = Company.from_dict(yaml.safe_load(yaml_str))
    print(restored_company)
    # print("default yaml:", default_yaml_str)
    # print(yaml.safe_load(default_yaml_str)), will fail as it is not a valid yaml string

    json_str = company.to_json()
    print(json_str)
    restored_company = Company.from_dict(json.loads(json_str))
    print(restored_company)
    print("to_dict:", company.to_dict())
    print("to_dict_class:", Company.to_dict_class())

    print(f"person to dict {person.to_dict()}")
    print(f"person to dict default {person.__dict__}")

    # default_json_str = json.dumps(company, indent=4)
    # print(default_json_str)
    # print(json.loads(default_json_str))<|MERGE_RESOLUTION|>--- conflicted
+++ resolved
@@ -168,11 +168,7 @@
 
     Describing:
 
-<<<<<<< HEAD
     We defined :ref:`DataClassFormatType <core-base_data_class_format_type>` to categorize DataClass description formats 
-=======
-    We defined :ref:`DataClassFormatType<core-base_data_class_format_type>` to categorize DataClass description formats
->>>>>>> be8cfb73
     as input or output in LLM prompt.
 
 
