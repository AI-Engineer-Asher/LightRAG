--- conflicted
+++ resolved
@@ -144,266 +144,6 @@
 ```
 
 
-<<<<<<< HEAD
-=======
-### 1. Search Tool with Context Persistence
-
-```python
-class SearchTool(Component):
-    """Search tool with persistent configuration and credibility checking."""
-
-    def __init__(self, model_client: ModelClient, model_kwargs: dict):
-        super().__init__()
-        # Persistent context - not exposed to LLM
-        self.model_client = model_client
-        self.model_kwargs = model_kwargs
-        self.search_engine = SerpSearch()
-        self.credibility_checker = self._setup_credibility_checker()
-
-    def _setup_credibility_checker(self):
-        """Internal setup - not a tool method"""
-        return Generator(
-            model_client=self.model_client,
-            model_kwargs={**self.model_kwargs, "model": "gpt-3.5-turbo"},
-            template=CREDIBILITY_TEMPLATE,
-            use_cache=True,
-        )
-
-    async def acall(
-        self,
-        query: str,
-        num_sources: int = 5,
-        check_credibility: bool = True,
-    ) -> ComponentToolOutput:
-        """
-        Search the web for information.
-
-        Args:
-            query: The search query
-            num_sources: Number of sources to return
-            check_credibility: Whether to check source credibility
-        """
-        # Use persistent context
-        results = await self.search_engine.search(query, num_sources)
-
-        if check_credibility:
-            # Use persistent credibility checker
-            results = await self._filter_by_credibility(results)
-
-        # Format for LLM consumption
-        observation = self.output_to_observation(results, query)
-
-        return ComponentToolOutput(
-            output=results,  # Full SearchResults object
-            observation=observation  # Concise summary for LLM
-        )
-
-# Usage as ComponentTool
-search_tool = SearchTool(
-    model_client=OpenAIClient(),
-    model_kwargs={"model": "gpt-4", "temperature": 0.1}
-)
-search_function_tool = FunctionTool(fn=search_tool.acall)
-```
-
-### 2. Permission Tool with Async Generators
-
-```python
-class PermissionTool(Component):
-    """Tool that requests user permission before executing commands."""
-
-    def __init__(self, permission_state: UserPermissionState):
-        super().__init__()
-        # Persistent permission state
-        self.permission_state = permission_state
-
-    async def acall(self, command: str) -> AsyncGenerator[ComponentToolOutput, None]:
-        """
-        Execute a command with user permission.
-
-        Args:
-            command: The command to execute
-        """
-        command_id = str(uuid.uuid4())
-
-        # Request permission (non-blocking)
-        self.permission_state.request_permission_or_response(command_id, command)
-
-        # First yield: thinking state
-        yield ComponentToolOutput(
-            output={"think": f"requesting permission for: {command}"},
-            is_streaming=True
-        )
-
-        # Wait for user response (blocking)
-        response = await self.permission_state.wait_for_permission_or_response(command_id)
-
-        # Execute based on permission
-        if response == PermissionStatus.ACCEPT:
-            result = await self._execute_command(command)
-            observation = f"Command executed: {result}"
-        else:
-            observation = f"Command denied: {command}"
-
-        # Final yield: result
-        yield ComponentToolOutput(
-            output={"command": command, "result": result},
-            observation=observation
-        )
-
-# Usage with conversation context
-permission_state = UserPermissionState(conversation_id="session_123")
-permission_tool_component = PermissionTool(permission_state=permission_state)
-permission_tool = FunctionTool(fn=permission_tool_component.acall)
-```
-
-### 3. Planning Agent with Complex State
-
-```python
-class PlannerAgent(Component):
-    """Agent that creates search plans with conversation context."""
-
-    def __init__(self, model_client: ModelClient, model_kwargs: dict):
-        super().__init__()
-        # Persistent planning context
-        self.model_client = model_client
-        self.conversation_history = []
-        self.user_preferences = {}
-
-        # Internal LLM for planning
-        self.planner_llm = Generator(
-            model_client=model_client,
-            model_kwargs=model_kwargs,
-            template=PLANNING_TEMPLATE,
-            output_processors=DataClassParser(WebSearchPlan)
-        )
-
-    def call(
-        self,
-        query: str,
-        instructions: Optional[str] = None,
-        as_tool: bool = False
-    ) -> Union[ComponentToolOutput, WebSearchPlan]:
-        """
-        Create a search plan for the given query.
-
-        Args:
-            query: The user's query
-            instructions: Optional additional instructions
-        """
-        # Use conversation context
-        prompt_kwargs = {
-            "input_str": query,
-            "instructions": instructions,
-            "conversation_history": self.conversation_history,
-            "user_preferences": self.user_preferences
-        }
-
-        plan = self.planner_llm.call(prompt_kwargs=prompt_kwargs).data
-
-        # Update conversation history
-        self.conversation_history.append({"query": query, "plan": plan})
-
-        if as_tool:
-            observation = self.output_to_observation(plan, query)
-            return ComponentToolOutput(
-                output=plan,  # Full WebSearchPlan object
-                observation=observation  # Summary for LLM
-            )
-        else:
-            return plan
-
-# Usage in agent
-planner_agent = PlannerAgent(
-    model_client=OpenAIClient(),
-    model_kwargs={"model": "gpt-3.5-turbo"}
-)
-planner_tool = FunctionTool(fn=planner_agent.call)
-```
-
-## Integration with Agent Framework
-
-```mermaid
-sequenceDiagram
-    participant U as User
-    participant R as Runner
-    participant A as Agent
-    participant CT as ComponentTool
-    participant C as Component
-    participant LLM as Language Model
-
-    U->>R: Query
-    R->>A: Execute with tools
-    A->>LLM: Plan with available tools
-    LLM->>A: Tool call decision
-    A->>CT: FunctionTool.call()
-    CT->>C: component.acall(query)
-
-    Note over C: Accesses persistent<br/>context & state
-
-    C->>C: Process with full context
-    C->>CT: ComponentToolOutput
-
-    Note over CT: Separates output<br/>from observation
-
-    CT->>A: observation (for LLM)
-    A->>LLM: Tool result
-    LLM->>A: Next action/final answer
-    A->>R: Result
-    R->>U: Final response
-
-    Note over C,A: Component maintains<br/>state across calls
-```
-
-### Agent Setup
-```python
-from adalflow.core import Agent, Runner
-from adalflow.core.func_tool import FunctionTool
-
-# Create component tools with persistent context
-search_tool = SearchTool(
-    model_client=OpenAIClient(),
-    model_kwargs={"model": "gpt-3.5-turbo"},
-    conversation_id="user_session_123",
-    user_preferences={"academic_sources": True}
-)
-
-planner_tool = PlannerAgent(
-    model_client=OpenAIClient(),
-    model_kwargs={"model": "gpt-4"}
-)
-
-# Wrap as FunctionTools
-search_function_tool = FunctionTool(fn=search_tool.acall)
-planner_function_tool = FunctionTool(fn=planner_tool.call)
-
-# Create agent with component tools
-agent = Agent(
-    name="ResearchAgent",
-    role_desc="A research assistant with planning and search capabilities",
-    model_client=OpenAIClient(),
-    model_kwargs={"model": "gpt-4o"},
-    tools=[planner_function_tool, search_function_tool],
-    answer_data_type=str,
-)
-
-runner = Runner(agent=agent, max_steps=5)
-```
-
-### Execution Example
-```python
-async def main():
-    query = "What are the latest developments in quantum computing?"
-
-    # Agent automatically uses component tools with their persistent context
-    result = await runner.acall(prompt_kwargs={"input_str": query})
-
-    # Tools maintain state across calls within the conversation
-    print(result.answer)
-
-asyncio.run(main())
-```
->>>>>>> 73c88ce4
 
 ## Component Tool vs Function Tool Comparison
 
@@ -526,88 +266,3 @@
 - [`Agent`](./Agent.md): Uses tools for extended capabilities
 - [`Runner`](./Runner.md): Executes agents with tool support
 
-<<<<<<< HEAD
-=======
-## Migration from Function Tools
-
-```mermaid
-flowchart TD
-    subgraph "Before: Function Tool"
-        direction TB
-        FT1["FunctionTool(search_web)"]
-        SF1["search_web()"]
-        P1["Parameters:<br/>• query: str<br/>• api_key: str<br/>• user_id: str<br/>• preferences: dict"]
-        R1["Raw Results"]
-
-        FT1 --> SF1
-        SF1 --> P1
-        P1 --> R1
-
-        P1 -.-> |"All exposed"| LLM1["LLM sees all params"]
-        R1 -.-> |"Direct output"| LLM1
-    end
-
-    subgraph "After: Component Tool"
-        direction TB
-        FT2["FunctionTool(component.acall)"]
-        ST2["SearchTool Component"]
-
-        subgraph "Hidden in __init__"
-            HC2["• api_key<br/>• user_id<br/>• preferences<br/>• client"]
-        end
-
-        AC2["acall(query: str)"]
-        CTO2["ComponentToolOutput"]
-        OUT2["output: Full Results"]
-        OBS2["observation: LLM Summary"]
-
-        FT2 --> ST2
-        HC2 --> ST2
-        ST2 --> AC2
-        AC2 --> CTO2
-        CTO2 --> OUT2
-        CTO2 --> OBS2
-
-        AC2 -.-> |"Clean interface"| LLM2["LLM sees only query"]
-        OBS2 -.-> |"Optimized output"| LLM2
-    end
-
-    FT1 -.-> |"Migration"| FT2
-
-    style HC2 fill:#ffe0e0
-    style CTO2 fill:#e0f0e0
-    style LLM1 fill:#fff3e0
-    style LLM2 fill:#e3f2fd
-```
-
-### Before (Function Tool)
-```python
-def search_web(query: str, api_key: str, user_id: str, preferences: dict):
-    # All context as parameters
-    client = SearchClient(api_key)
-    results = client.search(query, preferences)
-    return results  # Raw output to LLM
-
-search_tool = FunctionTool(search_web)
-```
-
-### After (Component Tool)
-```python
-class SearchTool(Component):
-    def __init__(self, api_key: str, user_id: str, preferences: dict):
-        super().__init__()
-        self.client = SearchClient(api_key)  # Hidden context
-        self.user_id = user_id
-        self.preferences = preferences
-
-    def acall(self, query: str) -> ComponentToolOutput:
-        results = self.client.search(query, self.preferences)
-        observation = self.format_for_llm(results)  # LLM-optimized
-        return ComponentToolOutput(output=results, observation=observation)
-
-search_tool_component = SearchTool(api_key="...", user_id="...", preferences={})
-search_tool = FunctionTool(fn=search_tool_component.acall)
-```
-
-ComponentTool provides a powerful pattern for building sophisticated, context-aware tools that maintain clean interfaces while hiding implementation complexity from LLMs.
->>>>>>> 73c88ce4
