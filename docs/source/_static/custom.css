/* custom.css */

:root {
<<<<<<< HEAD
  /* Use softer blue from bootstrap's default info color */
  --pst-color-info: 23, 162, 184;
}
=======
    --pst-color-info: 23, 162, 184;
    --pst-color-logo: #2EB5EB;
    --bs-gray-500:#adb5bd;

  }
p {
    font-size: 0.9em;
    margin-bottom: 1.15rem;
  }
  
html[data-theme=light] {
    --pst-color-secondary: #3d3d3d; /*change the secondary color, header link to gray */
    --pst-color-link-hover: #25262; /*change the side bar link color to black */
    --pst-color-table-row-hover-bg: #f8f9fa; /*change the table row hover color to light gray */
    --sd-color-secondary: gray; /*change the secondary color to black */
    --sd-color-secondary-highlight: gray; /*change the secondary highlight color to black */
  }
>>>>>>> e3ec2826

.bd-main .bd-content .bd-article-container {
    max-width: 100%;  /* default is 60em */
  }

h1{
    font-size: 2rem; /* make the h1 in the code smaller */
}
/* .bd-page-width {
    max-width: 100%; 
  } */

.sig-name {
    color: black; /* set the class name and attributes to black */
}
.caption-text {
  font-size: 14px;  /* Sets the smallest font size */
  color: gray;     /* Sets the color to gray */
}
.bd-links__title {
  /* remove the "section navigation" string*/
  display: none;
}

table {
  width: auto; /* Override fit-content which breaks Styler user guide ipynb */
}

/* Main index page overview cards */

.intro-card {
  padding: 30px 10px 20px 10px;
}

.intro-card .sd-card-img-top {
  margin: 10px;
  height: 52px;
  background: none !important;
}

.intro-card .sd-card-title {
  color: var(--pst-color-primary);
  font-size: var(--pst-font-size-h5);
  padding: 1rem 0rem 0.5rem 0rem;
}

.intro-card .sd-card-footer {
  border: none !important;
}

.intro-card .sd-card-footer p.sd-card-text {
  max-width: 220px;
  margin-left: auto;
  margin-right: auto;
}

.intro-card .sd-btn-secondary {
  background-color: #6c757d !important;
  border-color: #6c757d !important;
}

.intro-card .sd-btn-secondary:hover {
  background-color: #5a6268 !important;
  border-color: #545b62 !important;
}

.card, .card img {
  background-color: var(--pst-color-background);
}

/* Remove hover effect from table rows */
table tr:hover {
  background-color: transparent !important;
}<|MERGE_RESOLUTION|>--- conflicted
+++ resolved
@@ -1,11 +1,6 @@
 /* custom.css */
 
 :root {
-<<<<<<< HEAD
-  /* Use softer blue from bootstrap's default info color */
-  --pst-color-info: 23, 162, 184;
-}
-=======
     --pst-color-info: 23, 162, 184;
     --pst-color-logo: #2EB5EB;
     --bs-gray-500:#adb5bd;
@@ -23,7 +18,6 @@
     --sd-color-secondary: gray; /*change the secondary color to black */
     --sd-color-secondary-highlight: gray; /*change the secondary highlight color to black */
   }
->>>>>>> e3ec2826
 
 .bd-main .bd-content .bd-article-container {
     max-width: 100%;  /* default is 60em */
