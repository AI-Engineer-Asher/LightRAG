[tool.poetry]
name = "adalflow"

version = "0.2.6"
description = "The Library to Build and Auto-optimize LLM Applications"
authors = ["Li Yin <li@sylphai.com>"]
readme = "README.md"
repository = "https://github.com/SylphAI-Inc/AdalFlow"

license = "MIT"
maintainers = ["Li Yin <li@sylphai.com>"]
classifiers = [
    "Topic :: Software Development :: Build Tools",
    "Topic :: Software Development :: Libraries :: Python Modules",
    "Topic :: Scientific/Engineering :: Artificial Intelligence",
    "Topic :: Software Development :: Libraries :: Application Frameworks",
]
keywords = ["LLM", "NLP", "RAG", "devtools", "retrieval", "agent"]

include = [
    "adalflow/core/*",
    "adalflow/components/*",
    "adalflow/eval/*",
    "adalflow/datasets/*",
    "adalflow/utils/*",
    "adalflow/tracing/*",
    "adalflow/optim/*",
]

packages = [{ include = "adalflow", from = "." }]

[tool.poetry.dependencies]
python = ">=3.9, <4.0"

python-dotenv = "^1.0.1"
backoff = "^2.2.1"
jinja2 = "^3.1.3"
jsonlines = "^4.0.0"
tiktoken = "^0.7.0"
numpy = "^1.26.4"
tqdm = "^4.66.4"
pyyaml = "^6.0.1"
nest-asyncio = "^1.6.0"
colorama = "^0.4.6"
botocore = "^1.34.149"   # if not specified, it will fail to resolve the dependency, we need to figure out a way to get rid of botocore dependency
diskcache = "^5.6.3"


# Optional dependencies
openai = { version = "^1.12.0", optional = true }
groq = { version = "^0.9.0", optional = true }
faiss-cpu = { version = "^1.8.0", optional = true }
sqlalchemy = { version = "^2.0.30", optional = true }
pgvector = { version = "^0.3.1", optional = true }
torch = { version = "^2.3.1", optional = true }
anthropic = { version = "^0.31.1", optional = true }
google-generativeai = { version = "^0.7.2", optional = true }
cohere = { version = "^5.5.8", optional = true }
ollama = { version = "^0.2.1", optional = true }


# Azure dependencies
azure-core = { version = "^1.24.0", optional = true }
azure-identity = { version = "^1.12.0", optional = true }
# azure-ai-formrecognizer = { version = "^3.2.0", optional = true }
# azure-ai-textanalytics = { version = "^5.3.0", optional = true }

# amazon bedrock
boto3 = { version = "^1.35.19", optional = true }

[tool.poetry.group.test.dependencies]
pytest = "^8.1.1"
pytest-mock = "^3.14.0"
torch = "^2.3.1"
ollama = "^0.2.1"
faiss-cpu = "^1.8.0"
openai = "^1.12.0"
groq = "^0.9.0"
google-generativeai = "^0.7.2"
anthropic = "^0.31.1"

[tool.poetry.group.typing.dependencies]
mypy = "^1"
types-pyyaml = "^6.0.12.20240311" # for mypy
types-tqdm = "^4.66.0.20240417"

[tool.poetry.group.dev.dependencies]
pre-commit = "^3.7.0"
graphviz = "^0.20.3"
tensorboard = "^2.17.0"
tensorboardx = "^2.6.2.2"
matplotlib = "^3.9.1"
azure-identity = "^1.18.0"
azure-core = "^1.31.0"


[tool.poetry.group.extra.dependencies]
datasets = "^2.21.0"

[tool.poetry.extras] # allow pip install adalflow[openai, groq]
openai = ["openai"]
groq = ["groq"]
anthropic = ["anthropic"]
cohere = ["cohere"]
google-generativeai = ["google-generativeai"]
pgvector = ["pgvector"]
faiss-cpu = ["faiss-cpu"]
sqlalchemy = ["sqlalchemy"]
torch = ["torch"]
ollama = ["ollama"]
azure = [
    "azure-core",
    "azure-identity",
    # "azure-ai-formrecognizer",
    # "azure-ai-textanalytics", # will reevaluate the need for these two
]

bedrock = ["boto3"]
datasets = ["datasets"]

[[tool.poetry.source]]
name = "nvidia-pypi"
priority = "supplemental"
url = "https://pypi.nvidia.com"
<<<<<<< HEAD


[tool.ruff]
exclude = ["images"]
=======
>>>>>>> 51ac755a


[build-system]
requires = ["poetry-core"]
build-backend = "poetry.core.masonry.api"

# for formatting and linting
[tool.black]
line-length = 88
target-version = ["py311"]

[tool.ruff]
exclude = ["images"]
lint.extend-ignore = [
    "E402",  # Ignore module-level import issues
    "E731",
    "UP007", # Wants | over Union, which breaks 3.8
]<|MERGE_RESOLUTION|>--- conflicted
+++ resolved
@@ -122,13 +122,10 @@
 name = "nvidia-pypi"
 priority = "supplemental"
 url = "https://pypi.nvidia.com"
-<<<<<<< HEAD
-
-
-[tool.ruff]
-exclude = ["images"]
-=======
->>>>>>> 51ac755a
+# [[tool.poetry.source]]
+# name = "nvidia-pypi"
+# priority = "supplemental"
+# url = "https://pypi.nvidia.com"
 
 
 [build-system]
