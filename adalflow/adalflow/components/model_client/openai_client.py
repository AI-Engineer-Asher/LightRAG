--- conflicted
+++ resolved
@@ -587,8 +587,4 @@
         model_client=adal.OpenAIClient(), model_kwargs={"model": "gpt-3.5-turbo"}
     )
     resopnse = openai_llm(prompt_kwargs={"input_str": "What is LLM?"})
-<<<<<<< HEAD
     print(resopnse)
-=======
-    print(resopnse)
->>>>>>> b43a8661
