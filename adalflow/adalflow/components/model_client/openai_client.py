"""OpenAI ModelClient integration."""

import os
import base64
from typing import (
    Dict,
    Sequence,
    Optional,
    List,
    Any,
    TypeVar,
    Callable,
    Generator,
    Union,
    Literal,
)
import re

import logging
import backoff

# optional import
from adalflow.utils.lazy_import import safe_import, OptionalPackages


openai = safe_import(OptionalPackages.OPENAI.value[0], OptionalPackages.OPENAI.value[1])

from openai import OpenAI, AsyncOpenAI, Stream
from openai import (
    APITimeoutError,
    InternalServerError,
    RateLimitError,
    UnprocessableEntityError,
    BadRequestError,
)
from openai.types import (
    Completion,
    CreateEmbeddingResponse,
    Image,
)
from openai.types.chat import ChatCompletionChunk, ChatCompletion

from adalflow.core.model_client import ModelClient
from adalflow.core.types import (
    ModelType,
    EmbedderOutput,
    TokenLogProb,
    CompletionUsage,
    GeneratorOutput,
)
from adalflow.components.model_client.utils import parse_embedding_response

log = logging.getLogger(__name__)
T = TypeVar("T")


# completion parsing functions and you can combine them into one singple chat completion parser
def get_first_message_content(completion: ChatCompletion) -> str:
    r"""When we only need the content of the first message.
    It is the default parser for chat completion."""
    log.debug(f"raw completion: {completion}")
    return completion.choices[0].message.content


# def _get_chat_completion_usage(completion: ChatCompletion) -> OpenAICompletionUsage:
#     return completion.usage


# A simple heuristic to estimate token count for estimating number of tokens in a Streaming response
def estimate_token_count(text: str) -> int:
    """
    Estimate the token count of a given text.

    Args:
        text (str): The text to estimate token count for.

    Returns:
        int: Estimated token count.
    """
    # Split the text into tokens using spaces as a simple heuristic
    tokens = text.split()

    # Return the number of tokens
    return len(tokens)


def parse_stream_response(completion: ChatCompletionChunk) -> str:
    r"""Parse the response of the stream API."""
    return completion.choices[0].delta.content


def handle_streaming_response(generator: Stream[ChatCompletionChunk]):
    r"""Handle the streaming response."""
    for completion in generator:
        log.debug(f"Raw chunk completion: {completion}")
        parsed_content = parse_stream_response(completion)
        yield parsed_content


def get_all_messages_content(completion: ChatCompletion) -> List[str]:
    r"""When the n > 1, get all the messages content."""
    return [c.message.content for c in completion.choices]


def get_probabilities(completion: ChatCompletion) -> List[List[TokenLogProb]]:
    r"""Get the probabilities of each token in the completion."""
    log_probs = []
    for c in completion.choices:
        content = c.logprobs.content
        print(content)
        log_probs_for_choice = []
        for openai_token_logprob in content:
            token = openai_token_logprob.token
            logprob = openai_token_logprob.logprob
            log_probs_for_choice.append(TokenLogProb(token=token, logprob=logprob))
        log_probs.append(log_probs_for_choice)
    return log_probs


class OpenAIClient(ModelClient):
    __doc__ = r"""A component wrapper for the OpenAI API client.

    Support both embedding and chat completion API, including multimodal capabilities.

    Users (1) simplify use ``Embedder`` and ``Generator`` components by passing OpenAIClient() as the model_client.
    (2) can use this as an example to create their own API client or extend this class(copying and modifing the code) in their own project.

    Note:
        We suggest users not to use `response_format` to enforce output data type or `tools` and `tool_choice`  in your model_kwargs when calling the API.
        We do not know how OpenAI is doing the formating or what prompt they have added.
        Instead
        - use :ref:`OutputParser<components-output_parsers>` for response parsing and formating.

        For multimodal inputs, provide images in model_kwargs["images"] as a path, URL, or list of them.
        The model must support vision capabilities (e.g., gpt-4o, gpt-4o-mini, o1, o1-mini).

        For image generation, use model_type=ModelType.IMAGE_GENERATION and provide:
        - model: "dall-e-3" or "dall-e-2"
        - prompt: Text description of the image to generate
        - size: "1024x1024", "1024x1792", or "1792x1024" for DALL-E 3; "256x256", "512x512", or "1024x1024" for DALL-E 2
        - quality: "standard" or "hd" (DALL-E 3 only)
        - n: Number of images to generate (1 for DALL-E 3, 1-10 for DALL-E 2)
        - response_format: "url" or "b64_json"

    Args:
<<<<<<< HEAD
        api_key (Optional[str], optional): OpenAI API key. Defaults to None.
        chat_completion_parser (Callable[[Completion], Any], optional): A function to parse the chat completion to a str. Defaults to None.
            Default is `get_first_message_content`.
=======
        api_key (Optional[str], optional): OpenAI API key. Defaults to `None`.
        chat_completion_parser (Callable[[Completion], Any], optional): A function to parse the chat completion into a `str`. Defaults to `None`.
            The default parser is `get_first_message_content`.
        base_url (str): The API base URL to use when initializing the client.
            Defaults to `"https://api.openai.com"`, but can be customized for third-party API providers or self-hosted models.
        env_api_key_name (str): The environment variable name for the API key. Defaults to `"OPENAI_API_KEY"`.
>>>>>>> db6e0fd7

    References:
        - Embeddings models: https://platform.openai.com/docs/guides/embeddings
        - Chat models: https://platform.openai.com/docs/guides/text-generation
        - Vision models: https://platform.openai.com/docs/guides/vision
        - Image models: https://platform.openai.com/docs/guides/images
        - OpenAI docs: https://platform.openai.com/docs/introduction
    """

    def __init__(
        self,
        api_key: Optional[str] = None,
        chat_completion_parser: Callable[[Completion], Any] = None,
        input_type: Literal["text", "messages"] = "text",
<<<<<<< HEAD
=======
        base_url: str = "https://api.openai.com/v1/",
        env_api_key_name: str = "OPENAI_API_KEY",
>>>>>>> db6e0fd7
    ):
        r"""It is recommended to set the OPENAI_API_KEY environment variable instead of passing it as an argument.

        Args:
            api_key (Optional[str], optional): OpenAI API key. Defaults to None.
        """
        super().__init__()
        self._api_key = api_key
        self.sync_client = self.init_sync_client()
        self.async_client = None  # only initialize if the async call is called
        self.chat_completion_parser = (
            chat_completion_parser or get_first_message_content
        )
        self._input_type = input_type
        self._api_kwargs = {}  # add api kwargs when the OpenAI Client is called

    def init_sync_client(self):
        api_key = self._api_key or os.getenv("OPENAI_API_KEY")
        if not api_key:
<<<<<<< HEAD
            raise ValueError("Environment variable OPENAI_API_KEY must be set")
        return OpenAI(api_key=api_key)
=======
            raise ValueError(
                f"Environment variable {self._env_api_key_name} must be set"
            )
        return OpenAI(api_key=api_key, base_url=self.base_url)
>>>>>>> db6e0fd7

    def init_async_client(self):
        api_key = self._api_key or os.getenv("OPENAI_API_KEY")
        if not api_key:
<<<<<<< HEAD
            raise ValueError("Environment variable OPENAI_API_KEY must be set")
        return AsyncOpenAI(api_key=api_key)
=======
            raise ValueError(
                f"Environment variable {self._env_api_key_name} must be set"
            )
        return AsyncOpenAI(api_key=api_key, base_url=self.base_url)
>>>>>>> db6e0fd7

    # def _parse_chat_completion(self, completion: ChatCompletion) -> "GeneratorOutput":
    #     # TODO: raw output it is better to save the whole completion as a source of truth instead of just the message
    #     try:
    #         data = self.chat_completion_parser(completion)
    #         usage = self.track_completion_usage(completion)
    #         return GeneratorOutput(
    #             data=data, error=None, raw_response=str(data), usage=usage
    #         )
    #     except Exception as e:
    #         log.error(f"Error parsing the completion: {e}")
    #         return GeneratorOutput(data=None, error=str(e), raw_response=completion)

    def parse_chat_completion(
        self,
        completion: Union[ChatCompletion, Generator[ChatCompletionChunk, None, None]],
    ) -> "GeneratorOutput":
        """Parse the completion, and put it into the raw_response."""
        log.debug(f"completion: {completion}, parser: {self.chat_completion_parser}")
        try:
            data = self.chat_completion_parser(completion)
        except Exception as e:
            log.error(f"Error parsing the completion: {e}")
            return GeneratorOutput(data=None, error=str(e), raw_response=completion)

        try:
            usage = self.track_completion_usage(completion)
            return GeneratorOutput(
                data=None, error=None, raw_response=data, usage=usage
            )
        except Exception as e:
            log.error(f"Error tracking the completion usage: {e}")
            return GeneratorOutput(data=None, error=str(e), raw_response=data)

    def track_completion_usage(
        self,
        completion: Union[ChatCompletion, Generator[ChatCompletionChunk, None, None]],
    ) -> CompletionUsage:

        try:
            usage: CompletionUsage = CompletionUsage(
                completion_tokens=completion.usage.completion_tokens,
                prompt_tokens=completion.usage.prompt_tokens,
                total_tokens=completion.usage.total_tokens,
            )
            return usage
        except Exception as e:
            log.error(f"Error tracking the completion usage: {e}")
            return CompletionUsage(
                completion_tokens=None, prompt_tokens=None, total_tokens=None
            )

    def parse_embedding_response(
        self, response: CreateEmbeddingResponse
    ) -> EmbedderOutput:
        r"""Parse the embedding response to a structure Adalflow components can understand.

        Should be called in ``Embedder``.
        """
        try:
            return parse_embedding_response(response)
        except Exception as e:
            log.error(f"Error parsing the embedding response: {e}")
            return EmbedderOutput(data=[], error=str(e), raw_response=response)

    def convert_inputs_to_api_kwargs(
        self,
        input: Optional[Any] = None,
        model_kwargs: Dict = {},
        model_type: ModelType = ModelType.UNDEFINED,
    ) -> Dict:
        r"""
        Specify the API input type and output api_kwargs that will be used in _call and _acall methods.
        Convert the Component's standard input, and system_input(chat model) and model_kwargs into API-specific format.
        For multimodal inputs, images can be provided in model_kwargs["images"] as a string path, URL, or list of them.
        The model specified in model_kwargs["model"] must support multimodal capabilities when using images.

        Args:
            input: The input text or messages to process
            model_kwargs: Additional parameters including:
                - images: Optional image source(s) as path, URL, or list of them
                - detail: Image detail level ('auto', 'low', or 'high'), defaults to 'auto'
                - model: The model to use (must support multimodal inputs if images are provided)
            model_type: The type of model (EMBEDDER or LLM)

        Returns:
            Dict: API-specific kwargs for the model call
        """

        final_model_kwargs = model_kwargs.copy()
        if model_type == ModelType.EMBEDDER:
            if isinstance(input, str):
                input = [input]
            # convert input to input
            if not isinstance(input, Sequence):
                raise TypeError("input must be a sequence of text")
            final_model_kwargs["input"] = input
        elif model_type == ModelType.LLM:
            # convert input to messages
            messages: List[Dict[str, str]] = []
            images = final_model_kwargs.pop("images", None)
            detail = final_model_kwargs.pop("detail", "auto")

            if self._input_type == "messages":
                system_start_tag = "<START_OF_SYSTEM_PROMPT>"
                system_end_tag = "<END_OF_SYSTEM_PROMPT>"
                user_start_tag = "<START_OF_USER_PROMPT>"
                user_end_tag = "<END_OF_USER_PROMPT>"
<<<<<<< HEAD
                pattern = f"{system_start_tag}(.*?){system_end_tag}{user_start_tag}(.*?){user_end_tag}"
                # Compile the regular expression
                regex = re.compile(pattern)
=======

                # new regex pattern to ignore special characters such as \n
                pattern = (
                    rf"{system_start_tag}\s*(.*?)\s*{system_end_tag}\s*"
                    rf"{user_start_tag}\s*(.*?)\s*{user_end_tag}"
                )

                # Compile the regular expression

                # re.DOTALL is to allow . to match newline so that (.*?) does not match in a single line
                regex = re.compile(pattern, re.DOTALL)
>>>>>>> db6e0fd7
                # Match the pattern
                match = regex.search(input)
                system_prompt, input_str = None, None

                if match:
                    system_prompt = match.group(1)
                    input_str = match.group(2)
                else:
                    print("No match found.")
                if system_prompt and input_str:
                    messages.append({"role": "system", "content": system_prompt})
                    if images:
                        content = [{"type": "text", "text": input_str}]
                        if isinstance(images, (str, dict)):
                            images = [images]
                        for img in images:
                            content.append(self._prepare_image_content(img, detail))
                        messages.append({"role": "user", "content": content})
                    else:
                        messages.append({"role": "user", "content": input_str})
            if len(messages) == 0:
                if images:
                    content = [{"type": "text", "text": input}]
                    if isinstance(images, (str, dict)):
                        images = [images]
                    for img in images:
                        content.append(self._prepare_image_content(img, detail))
                    messages.append({"role": "user", "content": content})
                else:
                    messages.append({"role": "system", "content": input})
            final_model_kwargs["messages"] = messages
        elif model_type == ModelType.IMAGE_GENERATION:
            # For image generation, input is the prompt
            final_model_kwargs["prompt"] = input
            # Ensure model is specified
            if "model" not in final_model_kwargs:
                raise ValueError("model must be specified for image generation")
            # Set defaults for DALL-E 3 if not specified
            final_model_kwargs["size"] = final_model_kwargs.get("size", "1024x1024")
            final_model_kwargs["quality"] = final_model_kwargs.get(
                "quality", "standard"
            )
            final_model_kwargs["n"] = final_model_kwargs.get("n", 1)
            final_model_kwargs["response_format"] = final_model_kwargs.get(
                "response_format", "url"
            )

            # Handle image edits and variations
            image = final_model_kwargs.get("image")
            if isinstance(image, str) and os.path.isfile(image):
                final_model_kwargs["image"] = self._encode_image(image)

            mask = final_model_kwargs.get("mask")
            if isinstance(mask, str) and os.path.isfile(mask):
                final_model_kwargs["mask"] = self._encode_image(mask)
        else:
            raise ValueError(f"model_type {model_type} is not supported")
<<<<<<< HEAD
=======

>>>>>>> db6e0fd7
        return final_model_kwargs

    def parse_image_generation_response(self, response: List[Image]) -> GeneratorOutput:
        """Parse the image generation response into a GeneratorOutput."""
        try:
            # Extract URLs or base64 data from the response
            data = [img.url or img.b64_json for img in response]
            # For single image responses, unwrap from list
            if len(data) == 1:
                data = data[0]
            return GeneratorOutput(
                data=data,
                raw_response=str(response),
            )
        except Exception as e:
            log.error(f"Error parsing image generation response: {e}")
            return GeneratorOutput(data=None, error=str(e), raw_response=str(response))

    @backoff.on_exception(
        backoff.expo,
        (
            APITimeoutError,
            InternalServerError,
            RateLimitError,
            UnprocessableEntityError,
            BadRequestError,
        ),
        max_time=5,
    )
    def call(self, api_kwargs: Dict = {}, model_type: ModelType = ModelType.UNDEFINED):
        """
        kwargs is the combined input and model_kwargs.  Support streaming call.
        """
        log.info(f"api_kwargs: {api_kwargs}")
        self._api_kwargs = api_kwargs
        if model_type == ModelType.EMBEDDER:
            return self.sync_client.embeddings.create(**api_kwargs)
        elif model_type == ModelType.LLM:
            if "stream" in api_kwargs and api_kwargs.get("stream", False):
                log.debug("streaming call")
                self.chat_completion_parser = handle_streaming_response
                return self.sync_client.chat.completions.create(**api_kwargs)
            return self.sync_client.chat.completions.create(**api_kwargs)
        elif model_type == ModelType.IMAGE_GENERATION:
            # Determine which image API to call based on the presence of image/mask
            if "image" in api_kwargs:
                if "mask" in api_kwargs:
                    # Image edit
                    response = self.sync_client.images.edit(**api_kwargs)
                else:
                    # Image variation
                    response = self.sync_client.images.create_variation(**api_kwargs)
            else:
                # Image generation
                response = self.sync_client.images.generate(**api_kwargs)
            return response.data
        else:
            raise ValueError(f"model_type {model_type} is not supported")

    @backoff.on_exception(
        backoff.expo,
        (
            APITimeoutError,
            InternalServerError,
            RateLimitError,
            UnprocessableEntityError,
            BadRequestError,
        ),
        max_time=5,
    )
    async def acall(
        self, api_kwargs: Dict = {}, model_type: ModelType = ModelType.UNDEFINED
    ):
        """
        kwargs is the combined input and model_kwargs
        """
        # store the api kwargs in the client
        self._api_kwargs = api_kwargs
        if self.async_client is None:
            self.async_client = self.init_async_client()
        if model_type == ModelType.EMBEDDER:
            return await self.async_client.embeddings.create(**api_kwargs)
        elif model_type == ModelType.LLM:
            return await self.async_client.chat.completions.create(**api_kwargs)
        elif model_type == ModelType.IMAGE_GENERATION:
            # Determine which image API to call based on the presence of image/mask
            if "image" in api_kwargs:
                if "mask" in api_kwargs:
                    # Image edit
                    response = await self.async_client.images.edit(**api_kwargs)
                else:
                    # Image variation
                    response = await self.async_client.images.create_variation(
                        **api_kwargs
                    )
            else:
                # Image generation
                response = await self.async_client.images.generate(**api_kwargs)
            return response.data
        else:
            raise ValueError(f"model_type {model_type} is not supported")

    @classmethod
    def from_dict(cls: type[T], data: Dict[str, Any]) -> T:
        obj = super().from_dict(data)
        # recreate the existing clients
        obj.sync_client = obj.init_sync_client()
        obj.async_client = obj.init_async_client()
        return obj

    def to_dict(self) -> Dict[str, Any]:
        r"""Convert the component to a dictionary."""
        # TODO: not exclude but save yes or no for recreating the clients
        exclude = [
            "sync_client",
            "async_client",
        ]  # unserializable object
        output = super().to_dict(exclude=exclude)
        return output

    def _encode_image(self, image_path: str) -> str:
        """Encode image to base64 string.

        Args:
            image_path: Path to image file.

        Returns:
            Base64 encoded image string.

        Raises:
            ValueError: If the file cannot be read or doesn't exist.
        """
        try:
            with open(image_path, "rb") as image_file:
                return base64.b64encode(image_file.read()).decode("utf-8")
        except FileNotFoundError:
            raise ValueError(f"Image file not found: {image_path}")
        except PermissionError:
            raise ValueError(f"Permission denied when reading image file: {image_path}")
        except Exception as e:
            raise ValueError(f"Error encoding image {image_path}: {str(e)}")

    def _prepare_image_content(
        self, image_source: Union[str, Dict[str, Any]], detail: str = "auto"
    ) -> Dict[str, Any]:
        """Prepare image content for API request.

        Args:
            image_source: Either a path to local image or a URL.
            detail: Image detail level ('auto', 'low', or 'high').

        Returns:
            Formatted image content for API request.
        """
        if isinstance(image_source, str):
            if image_source.startswith(("http://", "https://")):
                return {
                    "type": "image_url",
                    "image_url": {"url": image_source, "detail": detail},
                }
            else:
                base64_image = self._encode_image(image_source)
                return {
                    "type": "image_url",
                    "image_url": {
                        "url": f"data:image/jpeg;base64,{base64_image}",
                        "detail": detail,
                    },
                }
        return image_source


# Example usage:
if __name__ == "__main__":
    from adalflow.core import Generator
    from adalflow.utils import setup_env

    # log = get_logger(level="DEBUG")

    setup_env()
    prompt_kwargs = {"input_str": "What is the meaning of life?"}

    gen = Generator(
        model_client=OpenAIClient(),
        model_kwargs={"model": "gpt-3.5-turbo", "stream": False},
    )
    gen_response = gen(prompt_kwargs)
    print(f"gen_response: {gen_response}")

    # for genout in gen_response.data:
    #     print(f"genout: {genout}")

    # test that to_dict and from_dict works
    # model_client = OpenAIClient()
    # model_client_dict = model_client.to_dict()
    # from_dict_model_client = OpenAIClient.from_dict(model_client_dict)
    # assert model_client_dict == from_dict_model_client.to_dict()


if __name__ == "__main__":
    import adalflow as adal

    # setup env or pass the api_key
    from adalflow.utils import setup_env

    setup_env()

    openai_llm = adal.Generator(
        model_client=adal.OpenAIClient(), model_kwargs={"model": "gpt-3.5-turbo"}
    )
    resopnse = openai_llm(prompt_kwargs={"input_str": "What is LLM?"})
    print(resopnse)<|MERGE_RESOLUTION|>--- conflicted
+++ resolved
@@ -143,25 +143,19 @@
         - response_format: "url" or "b64_json"
 
     Args:
-<<<<<<< HEAD
-        api_key (Optional[str], optional): OpenAI API key. Defaults to None.
-        chat_completion_parser (Callable[[Completion], Any], optional): A function to parse the chat completion to a str. Defaults to None.
-            Default is `get_first_message_content`.
-=======
         api_key (Optional[str], optional): OpenAI API key. Defaults to `None`.
         chat_completion_parser (Callable[[Completion], Any], optional): A function to parse the chat completion into a `str`. Defaults to `None`.
             The default parser is `get_first_message_content`.
         base_url (str): The API base URL to use when initializing the client.
             Defaults to `"https://api.openai.com"`, but can be customized for third-party API providers or self-hosted models.
         env_api_key_name (str): The environment variable name for the API key. Defaults to `"OPENAI_API_KEY"`.
->>>>>>> db6e0fd7
 
     References:
-        - Embeddings models: https://platform.openai.com/docs/guides/embeddings
-        - Chat models: https://platform.openai.com/docs/guides/text-generation
-        - Vision models: https://platform.openai.com/docs/guides/vision
-        - Image models: https://platform.openai.com/docs/guides/images
-        - OpenAI docs: https://platform.openai.com/docs/introduction
+        - OpenAI API Overview: https://platform.openai.com/docs/introduction
+        - Embeddings Guide: https://platform.openai.com/docs/guides/embeddings
+        - Chat Completion Models: https://platform.openai.com/docs/guides/text-generation
+        - Vision Models: https://platform.openai.com/docs/guides/vision
+        - Image Generation: https://platform.openai.com/docs/guides/images
     """
 
     def __init__(
@@ -169,11 +163,8 @@
         api_key: Optional[str] = None,
         chat_completion_parser: Callable[[Completion], Any] = None,
         input_type: Literal["text", "messages"] = "text",
-<<<<<<< HEAD
-=======
         base_url: str = "https://api.openai.com/v1/",
         env_api_key_name: str = "OPENAI_API_KEY",
->>>>>>> db6e0fd7
     ):
         r"""It is recommended to set the OPENAI_API_KEY environment variable instead of passing it as an argument.
 
@@ -182,6 +173,8 @@
         """
         super().__init__()
         self._api_key = api_key
+        self.base_url = base_url
+        self.env_api_key_name = env_api_key_name
         self.sync_client = self.init_sync_client()
         self.async_client = None  # only initialize if the async call is called
         self.chat_completion_parser = (
@@ -193,28 +186,18 @@
     def init_sync_client(self):
         api_key = self._api_key or os.getenv("OPENAI_API_KEY")
         if not api_key:
-<<<<<<< HEAD
-            raise ValueError("Environment variable OPENAI_API_KEY must be set")
-        return OpenAI(api_key=api_key)
-=======
             raise ValueError(
                 f"Environment variable {self._env_api_key_name} must be set"
             )
         return OpenAI(api_key=api_key, base_url=self.base_url)
->>>>>>> db6e0fd7
 
     def init_async_client(self):
         api_key = self._api_key or os.getenv("OPENAI_API_KEY")
         if not api_key:
-<<<<<<< HEAD
-            raise ValueError("Environment variable OPENAI_API_KEY must be set")
-        return AsyncOpenAI(api_key=api_key)
-=======
             raise ValueError(
                 f"Environment variable {self._env_api_key_name} must be set"
             )
         return AsyncOpenAI(api_key=api_key, base_url=self.base_url)
->>>>>>> db6e0fd7
 
     # def _parse_chat_completion(self, completion: ChatCompletion) -> "GeneratorOutput":
     #     # TODO: raw output it is better to save the whole completion as a source of truth instead of just the message
@@ -323,11 +306,6 @@
                 system_end_tag = "<END_OF_SYSTEM_PROMPT>"
                 user_start_tag = "<START_OF_USER_PROMPT>"
                 user_end_tag = "<END_OF_USER_PROMPT>"
-<<<<<<< HEAD
-                pattern = f"{system_start_tag}(.*?){system_end_tag}{user_start_tag}(.*?){user_end_tag}"
-                # Compile the regular expression
-                regex = re.compile(pattern)
-=======
 
                 # new regex pattern to ignore special characters such as \n
                 pattern = (
@@ -339,7 +317,6 @@
 
                 # re.DOTALL is to allow . to match newline so that (.*?) does not match in a single line
                 regex = re.compile(pattern, re.DOTALL)
->>>>>>> db6e0fd7
                 # Match the pattern
                 match = regex.search(input)
                 system_prompt, input_str = None, None
@@ -397,10 +374,6 @@
                 final_model_kwargs["mask"] = self._encode_image(mask)
         else:
             raise ValueError(f"model_type {model_type} is not supported")
-<<<<<<< HEAD
-=======
-
->>>>>>> db6e0fd7
         return final_model_kwargs
 
     def parse_image_generation_response(self, response: List[Image]) -> GeneratorOutput:
@@ -612,4 +585,4 @@
         model_client=adal.OpenAIClient(), model_kwargs={"model": "gpt-3.5-turbo"}
     )
     resopnse = openai_llm(prompt_kwargs={"input_str": "What is LLM?"})
-    print(resopnse)+    print(resopnse)
