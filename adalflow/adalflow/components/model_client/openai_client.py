"""OpenAI ModelClient integration."""

import os
import base64
from typing import (
    Dict,
    Sequence,
    Optional,
    List,
    Any,
    TypeVar,
    Callable,
    Generator,
    Union,
    Literal,
)
import re

import logging
import backoff

# optional import
from adalflow.utils.lazy_import import safe_import, OptionalPackages


openai = safe_import(OptionalPackages.OPENAI.value[0], OptionalPackages.OPENAI.value[1])

from openai import OpenAI, AsyncOpenAI, Stream
from openai import (
    APITimeoutError,
    InternalServerError,
    RateLimitError,
    UnprocessableEntityError,
    BadRequestError,
)
from openai.types import Completion, CreateEmbeddingResponse, Image
from openai.types.chat import ChatCompletionChunk, ChatCompletion
from openai.types.responses import Response, ResponseUsage

from adalflow.core.model_client import ModelClient
from adalflow.core.types import (
    ModelType,
    EmbedderOutput,
    TokenLogProb,
    CompletionUsage,
    ResponseUsage as AdalFlowResponseUsage,
    InputTokensDetails,
    OutputTokensDetails,
    GeneratorOutput,
)
from adalflow.components.model_client.utils import parse_embedding_response

log = logging.getLogger(__name__)
T = TypeVar("T")


# completion parsing functions and you can combine them into one singple chat completion parser
def get_first_message_content(completion: ChatCompletion) -> str:
    r"""When we only need the content of the first message.
    It is the default parser for chat completion."""
    log.debug(f"raw completion: {completion}")
    return completion.choices[0].message.content


def get_response_output_text(response: Response) -> str:
    """Used to extract the data field for the reasoning model"""
    log.debug(f"raw response: {response}")
    return response.output_text


# def _get_chat_completion_usage(completion: ChatCompletion) -> OpenAICompletionUsage:
#     return completion.usage


# A simple heuristic to estimate token count for estimating number of tokens in a Streaming response
def estimate_token_count(text: str) -> int:
    """
    Estimate the token count of a given text.

    Args:
        text (str): The text to estimate token count for.

    Returns:
        int: Estimated token count.
    """
    # Split the text into tokens using spaces as a simple heuristic
    tokens = text.split()

    # Return the number of tokens
    return len(tokens)


def parse_stream_response(completion: ChatCompletionChunk) -> str:
    r"""Parse the response of the stream API."""
    output = completion.choices[0].delta.content
    if hasattr(completion, "citations"):
        citations = completion.citations
        return output, citations
    return output


def handle_streaming_response(generator: Stream[ChatCompletionChunk]):
    r"""Handle the streaming response."""
    for completion in generator:
        log.debug(f"Raw chunk completion: {completion}")
        parsed_content = parse_stream_response(completion)
        yield parsed_content


def get_all_messages_content(completion: ChatCompletion) -> List[str]:
    r"""When the n > 1, get all the messages content."""
    return [c.message.content for c in completion.choices]


def get_probabilities(completion: ChatCompletion) -> List[List[TokenLogProb]]:
    r"""Get the probabilities of each token in the completion."""
    log_probs = []
    for c in completion.choices:
        content = c.logprobs.content
        print(content)
        log_probs_for_choice = []
        for openai_token_logprob in content:
            token = openai_token_logprob.token
            logprob = openai_token_logprob.logprob
            log_probs_for_choice.append(TokenLogProb(token=token, logprob=logprob))
        log_probs.append(log_probs_for_choice)
    return log_probs


class OpenAIClient(ModelClient):
    __doc__ = r"""A component wrapper for the OpenAI API client.

    Support both embedding and chat completion API, including multimodal capabilities.

    Users (1) simplify use ``Embedder`` and ``Generator`` components by passing OpenAIClient() as the model_client.
    (2) can use this as an example to create their own API client or extend this class(copying and modifing the code) in their own project.

    Note:
        We suggest users not to use `response_format` to enforce output data type or `tools` and `tool_choice`  in your model_kwargs when calling the API.
        We do not know how OpenAI is doing the formating or what prompt they have added.
        Instead
        - use :ref:`OutputParser<components-output_parsers>` for response parsing and formating.

        For multimodal inputs, provide images in model_kwargs["images"] as a path, URL, or list of them.
        The model must support vision capabilities (e.g., gpt-4o, gpt-4o-mini, o1, o1-mini).

        For image generation, use model_type=ModelType.IMAGE_GENERATION and provide:
        - model: "dall-e-3" or "dall-e-2"
        - prompt: Text description of the image to generate
        - size: "1024x1024", "1024x1792", or "1792x1024" for DALL-E 3; "256x256", "512x512", or "1024x1024" for DALL-E 2
        - quality: "standard" or "hd" (DALL-E 3 only)
        - n: Number of images to generate (1 for DALL-E 3, 1-10 for DALL-E 2)
        - response_format: "url" or "b64_json"

    Args:
        api_key (Optional[str], optional): OpenAI API key. Defaults to `None`.
        non_streaming_chat_completion_parser (Callable[[Completion], Any], optional): The parser for non-streaming chat completions.
            Defaults to `get_first_message_content`.
        streaming_chat_completion_parser (Callable[[Completion], Any], optional): The parser for streaming chat completions.
            Defaults to `handle_streaming_response`.
        base_url (str): The API base URL to use when initializing the client.
            Defaults to `"https://api.openai.com"`, but can be customized for third-party API providers or self-hosted models.
        env_api_key_name (str): The environment variable name for the API key. Defaults to `"OPENAI_API_KEY"`.

    References:
        - OpenAI API Overview: https://platform.openai.com/docs/introduction
        - Embeddings Guide: https://platform.openai.com/docs/guides/embeddings
        - Chat Completion Models: https://platform.openai.com/docs/guides/text-generation
        - Vision Models: https://platform.openai.com/docs/guides/vision
        - Image Generation: https://platform.openai.com/docs/guides/images

    Note:
        - Ensure each OpenAIClient instance is used by one generator only.
    """

    def __init__(
        self,
        api_key: Optional[str] = None,
        non_streaming_chat_completion_parser: Callable[
            [Completion], Any
        ] = None,  # non-streaming parser
        streaming_chat_completion_parser: Callable[
            [Completion], Any
        ] = None,  # streaming parser
        # parser for responses (api used for reasoning modeles)
        non_streaming_response_parser: Callable[[Completion], Any] = None,
        streaming_response_parser: Callable[[Completion], Any] = None,
        input_type: Literal["text", "messages"] = "text",
        base_url: str = "https://api.openai.com/v1/",
        env_api_key_name: str = "OPENAI_API_KEY",
        organization: Optional[str] = None,
        headers: Optional[Dict[str, str]] = None,
    ):
        r"""It is recommended to set the OPENAI_API_KEY environment variable instead of passing it as an argument.

        Args:
            api_key (Optional[str], optional): OpenAI API key. Defaults to None.
            base_url (str): The API base URL to use when initializing the client.
            env_api_key_name (str): The environment variable name for the API key. Defaults to `"OPENAI_API_KEY"`.
            organization (Optional[str], optional): OpenAI organization key. Defaults to None.
            headers (Optional[Dict[str, str]], optional): Additional headers to include in API requests. Defaults to None.
        """
        super().__init__()
        self._api_key = api_key
        self.base_url = base_url
        self._env_api_key_name = env_api_key_name
        self.organization = organization
        self.headers = headers or {}
        self.sync_client = self.init_sync_client()
        self.async_client = None  # only initialize if the async call is called
        self.non_streaming_chat_completion_parser = (
            non_streaming_chat_completion_parser or get_first_message_content
        )
        self.chat_completion_parser = self.non_streaming_chat_completion_parser
        self.streaming_chat_completion_parser = (
            streaming_chat_completion_parser or handle_streaming_response
        )
        self.non_streaming_response_parser = (
            non_streaming_response_parser or get_response_output_text
        )
        self.streaming_response_parser = streaming_response_parser or None
        self.response_parser = self.non_streaming_response_parser
        self._input_type = input_type
        self._api_kwargs = {}  # add api kwargs when the OpenAI Client is called

    def init_sync_client(self):
        api_key = self._api_key or os.getenv(self._env_api_key_name)
        if not api_key:
            raise ValueError(
                f"Environment variable {self._env_api_key_name} must be set"
            )
        return OpenAI(
            api_key=api_key,
            base_url=self.base_url,
            organization=self.organization,
            default_headers=self.headers,
        )

    def init_async_client(self):
        api_key = self._api_key or os.getenv(self._env_api_key_name)
        if not api_key:
            raise ValueError(
                f"Environment variable {self._env_api_key_name} must be set"
            )
        return AsyncOpenAI(
            api_key=api_key,
            base_url=self.base_url,
            organization=self.organization,
            default_headers=self.headers,
        )

    # def _parse_chat_completion(self, completion: ChatCompletion) -> "GeneratorOutput":
    #     # TODO: raw output it is better to save the whole completion as a source of truth instead of just the message
    #     try:
    #         data = self.chat_completion_parser(completion)
    #         usage = self.track_completion_usage(completion)
    #         return GeneratorOutput(
    #             data=data, error=None, raw_response=str(data), usage=usage
    #         )
    #     except Exception as e:
    #         log.error(f"Error parsing the completion: {e}")
    #         return GeneratorOutput(data=None, error=str(e), raw_response=completion)

    # NOTE: this is adapted to parse both completion and response
    def parse_chat_completion(
        self,
        completion: Union[
            ChatCompletion, Generator[ChatCompletionChunk, None, None], Response
        ],
    ) -> "GeneratorOutput":
        """Parse the completion, and put it into the raw_response."""
        parser = (
            self.chat_completion_parser
            if isinstance(completion, ChatCompletion)
            else self.response_parser
        )
        log.debug(f"completion/response: {completion}, parser: {parser}")
        try:
            data = parser(completion)
        except Exception as e:
            log.error(f"Error parsing the completion: {e}")
            return GeneratorOutput(data=None, error=str(e), raw_response=completion)

        try:
            usage = self.track_completion_usage(completion)
            return GeneratorOutput(
                data=None, error=None, raw_response=data, usage=usage
            )
        except Exception as e:
            log.error(f"Error tracking the completion usage: {e}")
            return GeneratorOutput(data=None, error=str(e), raw_response=data)

    # NOTE: this is adapted to parse both completion and response
    def track_completion_usage(
        self,
        completion: Union[
            ChatCompletion, Generator[ChatCompletionChunk, None, None], Response
        ],
    ) -> Union[CompletionUsage, ResponseUsage]:
        try:
            if isinstance(completion, Response):
                # Handle Response object with ResponseUsage structure
                input_tokens_details = InputTokensDetails(
                    cached_tokens=getattr(completion.usage, "cached_tokens", 0)
                )

                output_tokens_details = OutputTokensDetails(
                    reasoning_tokens=getattr(completion.usage, "reasoning_tokens", 0)
                )

                usage = AdalFlowResponseUsage(
                    input_tokens=completion.usage.input_tokens,
                    input_tokens_details=input_tokens_details,
                    output_tokens=completion.usage.output_tokens,
                    output_tokens_details=output_tokens_details,
                    total_tokens=completion.usage.total_tokens,
                )
            else:
                # Handle ChatCompletion with CompletionUsage structure
                usage = CompletionUsage(
                    completion_tokens=completion.usage.completion_tokens,
                    prompt_tokens=completion.usage.prompt_tokens,
                    total_tokens=completion.usage.total_tokens,
                )
            return usage
        except Exception as e:
            log.error(f"Error tracking the completion usage: {e}")
            return CompletionUsage(
                completion_tokens=None, prompt_tokens=None, total_tokens=None
            )

    def parse_embedding_response(
        self, response: CreateEmbeddingResponse
    ) -> EmbedderOutput:
        r"""Parse the embedding response to a structure Adalflow components can understand.

        Should be called in ``Embedder``.
        """
        try:
            return parse_embedding_response(response)
        except Exception as e:
            log.error(f"Error parsing the embedding response: {e}")
            return EmbedderOutput(data=[], error=str(e), raw_response=response)

    def _convert_llm_inputs_to_messages(
        self,
        input: Optional[Any] = None,
        images: Optional[Any] = None,
        detail: Optional[str] = "auto",
    ) -> List[Dict[str, str]]:
        # convert input to messages
        messages: List[Dict[str, str]] = []
        if self._input_type == "messages":
            system_start_tag = "<START_OF_SYSTEM_PROMPT>"
            system_end_tag = "<END_OF_SYSTEM_PROMPT>"
            user_start_tag = "<START_OF_USER_PROMPT>"
            user_end_tag = "<END_OF_USER_PROMPT>"

            # new regex pattern to ignore special characters such as \n
            pattern = (
                rf"{system_start_tag}\s*(.*?)\s*{system_end_tag}\s*"
                rf"{user_start_tag}\s*(.*?)\s*{user_end_tag}"
            )

            # Compile the regular expression
            regex = re.compile(pattern, re.DOTALL)

            # re.DOTALL is to allow . to match newline so that (.*?) does not match in a single line
            regex = re.compile(pattern, re.DOTALL)
            # Match the pattern
            match = regex.match(input)
            system_prompt, input_str = None, None

            if match:
                system_prompt = match.group(1)
                input_str = match.group(2)
            else:
                print("No match found.")
            if system_prompt and input_str:
                messages.append({"role": "system", "content": system_prompt})
                if images:
                    content = [{"type": "text", "text": input_str}]
                    if isinstance(images, (str, dict)):
                        images = [images]
                    for img in images:
                        content.append(self._prepare_image_content(img, detail))
                    messages.append({"role": "user", "content": content})
                else:
                    messages.append({"role": "user", "content": input_str})
        if len(messages) == 0:
            if images:
                content = [{"type": "text", "text": input}]
                if isinstance(images, (str, dict)):
                    images = [images]
                for img in images:
                    content.append(self._prepare_image_content(img, detail))
                messages.append({"role": "user", "content": content})
            else:
                messages.append({"role": "system", "content": input})
        return messages

    def convert_inputs_to_api_kwargs(
        self,
        input: Optional[Any] = None,
        model_kwargs: Dict = {},
        model_type: ModelType = ModelType.UNDEFINED,
    ) -> Dict:
        r"""
        Specify the API input type and output api_kwargs that will be used in _call and _acall methods.
        Convert the Component's standard input, and system_input(chat model) and model_kwargs into API-specific format.
        For multimodal inputs, images can be provided in model_kwargs["images"] as a string path, URL, or list of them.
        The model specified in model_kwargs["model"] must support multimodal capabilities when using images.

        Args:
            input: The input text or messages to process
            model_kwargs: Additional parameters including:
                - images: Optional image source(s) as path, URL, or list of them
                - detail: Image detail level ('auto', 'low', or 'high'), defaults to 'auto'
                - model: The model to use (must support multimodal inputs if images are provided)
            model_type: The type of model (EMBEDDER or LLM)

        Returns:
            Dict: API-specific kwargs for the model call
        """

        final_model_kwargs = model_kwargs.copy()
        if model_type == ModelType.EMBEDDER:
            if isinstance(input, str):
                input = [input]
            # convert input to input
            if not isinstance(input, Sequence):
                raise TypeError("input must be a sequence of text")
            final_model_kwargs["input"] = input
        elif model_type == ModelType.LLM or model_type == ModelType.LLM_REASONING:
            # convert input to messages
            messages: List[Dict[str, str]] = []
            images = final_model_kwargs.pop("images", None)
            detail = final_model_kwargs.pop("detail", "auto")
            messages = self._convert_llm_inputs_to_messages(input, images, detail)
            final_model_kwargs["messages"] = messages

        elif model_type == ModelType.IMAGE_GENERATION:
            # For image generation, input is the prompt
            final_model_kwargs["prompt"] = input
            # Ensure model is specified
            if "model" not in final_model_kwargs:
                raise ValueError("model must be specified for image generation")
            # Set defaults for DALL-E 3 if not specified
            final_model_kwargs["size"] = final_model_kwargs.get("size", "1024x1024")
            final_model_kwargs["quality"] = final_model_kwargs.get(
                "quality", "standard"
            )
            final_model_kwargs["n"] = final_model_kwargs.get("n", 1)
            final_model_kwargs["response_format"] = final_model_kwargs.get(
                "response_format", "url"
            )

            # Handle image edits and variations
            image = final_model_kwargs.get("image")
            if isinstance(image, str) and os.path.isfile(image):
                final_model_kwargs["image"] = self._encode_image(image)

            mask = final_model_kwargs.get("mask")
            if isinstance(mask, str) and os.path.isfile(mask):
                final_model_kwargs["mask"] = self._encode_image(mask)
        else:
            raise ValueError(f"model_type {model_type} is not supported")
        return final_model_kwargs

    def parse_image_generation_response(self, response: List[Image]) -> GeneratorOutput:
        """Parse the image generation response into a GeneratorOutput."""
        try:
            # Extract URLs or base64 data from the response
            data = [img.url or img.b64_json for img in response]
            # For single image responses, unwrap from list
            if len(data) == 1:
                data = data[0]
            return GeneratorOutput(
                data=data,
                raw_response=str(response),
            )
        except Exception as e:
            log.error(f"Error parsing image generation response: {e}")
            return GeneratorOutput(data=None, error=str(e), raw_response=str(response))

    @backoff.on_exception(
        backoff.expo,
        (
            APITimeoutError,
            InternalServerError,
            RateLimitError,
            UnprocessableEntityError,
            BadRequestError,
        ),
        max_time=5,
    )
    def call(self, api_kwargs: Dict = {}, model_type: ModelType = ModelType.UNDEFINED):
        """
        kwargs is the combined input and model_kwargs.  Support streaming call.
        For reasoning model, users can add "reasoning" key to the api_kwargs to pass the reasoning config.
        eg:
        model_kwargs = {
            "model": "gpt-4o-reasoning",
            "reasoning": {
                "effort": "medium", # low, medium, high
                "summary": "auto", #detailed, auto, none
            }
        }
        """
        log.info(f"api_kwargs: {api_kwargs}")
        self._api_kwargs = api_kwargs
        if model_type == ModelType.EMBEDDER:
            return self.sync_client.embeddings.create(**api_kwargs)
        elif model_type == ModelType.LLM:
            if "stream" in api_kwargs and api_kwargs.get("stream", False):
                log.debug("streaming call")
                self.chat_completion_parser = self.streaming_chat_completion_parser
                return self.sync_client.chat.completions.create(**api_kwargs)
            else:
                log.debug("non-streaming call")
                self.chat_completion_parser = self.non_streaming_chat_completion_parser
                return self.sync_client.chat.completions.create(**api_kwargs)
        elif model_type == ModelType.LLM_REASONING:
            # convert messages to input by changing only the naming
            api_kwargs["input"] = api_kwargs.pop("messages", None)

            if "stream" in api_kwargs and api_kwargs.get("stream", False):
                log.debug("streaming call")
                raise ValueError("streaming call is not supported for LLM_REASONING")
            else:
                log.debug("non-streaming call")
                self.chat_completion_parser = self.non_streaming_chat_completion_parser
                return self.sync_client.responses.create(**api_kwargs)
        elif model_type == ModelType.IMAGE_GENERATION:
            # Determine which image API to call based on the presence of image/mask
            if "image" in api_kwargs:
                if "mask" in api_kwargs:
                    # Image edit
                    response = self.sync_client.images.edit(**api_kwargs)
                else:
                    # Image variation
                    response = self.sync_client.images.create_variation(**api_kwargs)
            else:
                # Image generation
                response = self.sync_client.images.generate(**api_kwargs)
            return response.data
        else:
            raise ValueError(f"model_type {model_type} is not supported")

    @backoff.on_exception(
        backoff.expo,
        (
            APITimeoutError,
            InternalServerError,
            RateLimitError,
            UnprocessableEntityError,
            BadRequestError,
        ),
        max_time=5,
    )
    async def acall(
        self, api_kwargs: Dict = {}, model_type: ModelType = ModelType.UNDEFINED
    ):
        """
        kwargs is the combined input and model_kwargs
        """
        # store the api kwargs in the client
        self._api_kwargs = api_kwargs
        if self.async_client is None:
            self.async_client = self.init_async_client()
        if model_type == ModelType.EMBEDDER:
            return await self.async_client.embeddings.create(**api_kwargs)
        elif model_type == ModelType.LLM:
            return await self.async_client.chat.completions.create(**api_kwargs)
        elif model_type == ModelType.IMAGE_GENERATION:
            # Determine which image API to call based on the presence of image/mask
            if "image" in api_kwargs:
                if "mask" in api_kwargs:
                    # Image edit
                    response = await self.async_client.images.edit(**api_kwargs)
                else:
                    # Image variation
                    response = await self.async_client.images.create_variation(
                        **api_kwargs
                    )
            else:
                # Image generation
                response = await self.async_client.images.generate(**api_kwargs)
            return response.data
        else:
            raise ValueError(f"model_type {model_type} is not supported")

    @classmethod
    def from_dict(cls: type[T], data: Dict[str, Any]) -> T:
        obj = super().from_dict(data)
        # recreate the existing clients
        obj.sync_client = obj.init_sync_client()
        obj.async_client = obj.init_async_client()
        return obj

    def to_dict(self) -> Dict[str, Any]:
        r"""Convert the component to a dictionary."""
        # TODO: not exclude but save yes or no for recreating the clients
        exclude = [
            "sync_client",
            "async_client",
        ]  # unserializable object
        output = super().to_dict(exclude=exclude)
        return output

    def _encode_image(self, image_path: str) -> str:
        """Encode image to base64 string.

        Args:
            image_path: Path to image file.

        Returns:
            Base64 encoded image string.

        Raises:
            ValueError: If the file cannot be read or doesn't exist.
        """
        try:
            with open(image_path, "rb") as image_file:
                return base64.b64encode(image_file.read()).decode("utf-8")
        except FileNotFoundError:
            raise ValueError(f"Image file not found: {image_path}")
        except PermissionError:
            raise ValueError(f"Permission denied when reading image file: {image_path}")
        except Exception as e:
            raise ValueError(f"Error encoding image {image_path}: {str(e)}")

    def _prepare_image_content(
        self, image_source: Union[str, Dict[str, Any]], detail: str = "auto"
    ) -> Dict[str, Any]:
        """Prepare image content for API request.

        Args:
            image_source: Either a path to local image or a URL.
            detail: Image detail level ('auto', 'low', or 'high').

        Returns:
            Formatted image content for API request.
        """
        if isinstance(image_source, str):
            if image_source.startswith(("http://", "https://")):
                return {
                    "type": "image_url",
                    "image_url": {"url": image_source, "detail": detail},
                }
            else:
                base64_image = self._encode_image(image_source)
                return {
                    "type": "image_url",
                    "image_url": {
                        "url": f"data:image/jpeg;base64,{base64_image}",
                        "detail": detail,
                    },
                }
        return image_source


# Example usage:
if __name__ == "__main__":
    from adalflow.core import Generator
    from adalflow.utils import setup_env

    # log = get_logger(level="DEBUG")

    setup_env()
    prompt_kwargs = {"input_str": "What is the meaning of life?"}

    gen = Generator(
        model_client=OpenAIClient(),
        model_kwargs={"model": "gpt-3.5-turbo", "stream": False},
    )
    gen_response = gen(prompt_kwargs)
    print(f"gen_response: {gen_response}")

    # for genout in gen_response.data:
    #     print(f"genout: {genout}")

    # test that to_dict and from_dict works
    # model_client = OpenAIClient()
    # model_client_dict = model_client.to_dict()
    # from_dict_model_client = OpenAIClient.from_dict(model_client_dict)
    # assert model_client_dict == from_dict_model_client.to_dict()


if __name__ == "__main__":

    def test_openai_llm():
        import adalflow as adal

        # setup env or pass the api_key
        from adalflow.utils import setup_env

<<<<<<< HEAD
    openai_llm = adal.Generator(
        model_client=adal.OpenAIClient(), model_kwargs={"model": "gpt-3.5-turbo"}
    )
    resopnse = openai_llm(prompt_kwargs={"input_str": "What is LLM?"})
    print(resopnse)
=======
        setup_env()

        openai_llm = adal.Generator(
            model_client=adal.OpenAIClient(), model_kwargs={"model": "gpt-3.5-turbo"}
        )
        resopnse = openai_llm(prompt_kwargs={"input_str": "What is LLM?"})
        print(resopnse)

    def test_openai_reasoning():
        import adalflow as adal

        # setup env or pass the api_key
        from adalflow.utils import setup_env

        setup_env()

        from adalflow.core.types import ModelType

        openai_llm = adal.Generator(
            model_client=adal.OpenAIClient(),
            model_type=ModelType.LLM_REASONING,
            model_kwargs={
                "model": "o3",
                "reasoning": {"effort": "medium", "summary": "auto"},
            },
        )

        resopnse = openai_llm(prompt_kwargs={"input_str": "What is LLM?"})
        print(resopnse)

    test_openai_reasoning()
>>>>>>> 882316d9
<|MERGE_RESOLUTION|>--- conflicted
+++ resolved
@@ -695,13 +695,6 @@
         # setup env or pass the api_key
         from adalflow.utils import setup_env
 
-<<<<<<< HEAD
-    openai_llm = adal.Generator(
-        model_client=adal.OpenAIClient(), model_kwargs={"model": "gpt-3.5-turbo"}
-    )
-    resopnse = openai_llm(prompt_kwargs={"input_str": "What is LLM?"})
-    print(resopnse)
-=======
         setup_env()
 
         openai_llm = adal.Generator(
@@ -732,5 +725,4 @@
         resopnse = openai_llm(prompt_kwargs={"input_str": "What is LLM?"})
         print(resopnse)
 
-    test_openai_reasoning()
->>>>>>> 882316d9
+    test_openai_reasoning()