--- conflicted
+++ resolved
@@ -14,7 +14,6 @@
 
 from openai.types.responses import ResponseCompletedEvent
 from adalflow.core.tokenizer import Tokenizer
-
 
 
 from adalflow.core.types import (
@@ -209,10 +208,10 @@
         )  # used by dynamic computation graph and backpropagation
 
         self._tokenizer: Tokenizer = Tokenizer()
-    
+
     @property
     def use_cache(self):
-        return self._use_cache  
+        return self._use_cache
 
     def update_default_backward_pass_setup(self, setup: BackwardPassSetup):
         self.backward_pass_setup = setup
@@ -505,7 +504,9 @@
             log.error(f"Error calling the model: {e}")
             raise e
 
-    async def _async_model_client_call(self, api_kwargs: Dict, use_cache: bool = False) -> Any:
+    async def _async_model_client_call(
+        self, api_kwargs: Dict, use_cache: bool = False
+    ) -> Any:
         # async call the model client with caching support
         try:
             # check the cache
@@ -514,7 +515,7 @@
                 # Check cache first - cache operations are sync
                 cached_completion = self._check_cache(index_content)
                 if cached_completion is not None:
-                    log.debug(f"Cache hit for async call")
+                    log.debug("Cache hit for async call")
                     return cached_completion
 
             completion = await self.model_client.acall(
@@ -1299,25 +1300,20 @@
         :warning::
             Training is not supported in async call yet.
         """
-<<<<<<< HEAD
-        if self.mock_output:
-            return GeneratorOutput(data=self.mock_output_data, id=id)
-
-        log.info(f"prompt_kwargs: {prompt_kwargs}")
-        log.info(f"model_kwargs: {model_kwargs}")
-
-        api_kwargs = self._pre_call(prompt_kwargs, model_kwargs)
-        output: GeneratorOutputType = None
-        # call the model client
-        completion = None
-        use_cache = use_cache if use_cache is not None else self._use_cache
-=======
+
         with generator_span(
             generator_id="generator" + (id if id else ""),
             model_kwargs=self._compose_model_kwargs(**model_kwargs),
             prompt_kwargs=prompt_kwargs,
             prompt_template_with_keywords=self.prompt.call(**prompt_kwargs).strip(),
         ) as generator_span_data:
+
+            if self.mock_output:
+                generator_span_data.span_data.update_attributes(
+                    {"final_response": self.mock_output_data}
+                )
+                return GeneratorOutput(data=self.mock_output_data, id=id)
+
             generation_time = time.time()
             log.info(f"prompt_kwargs: {prompt_kwargs}")
             log.info(f"model_kwargs: {model_kwargs}")
@@ -1326,67 +1322,41 @@
             output: GeneratorOutputType = None
             # call the model client
             completion = None
->>>>>>> 2f46821c
+            use_cache = use_cache if use_cache is not None else self._use_cache
 
             log.info(f"api_kwargs: {api_kwargs}")
 
-<<<<<<< HEAD
-        try:
-            completion = await self._async_model_client_call(
-                api_kwargs=api_kwargs, use_cache=use_cache
-            )
-        except Exception as e:
-            log.error(f"Error calling the model: {e}")
-            output = GeneratorOutput(error=str(e), id=id)
-
-        if completion is not None:
-=======
->>>>>>> 2f46821c
             try:
-                completion = await self.model_client.acall(
-                    api_kwargs=api_kwargs, model_type=self.model_type
+                completion = await self._async_model_client_call(
+                    api_kwargs=api_kwargs, use_cache=use_cache
                 )
             except Exception as e:
-<<<<<<< HEAD
-                log.error(f"Error processing the output: {e}")
-                output = GeneratorOutput(raw_response=str(completion), error=str(e), id=id)
-
-        # User only need to use one of them, no need to use them all.
-        output.id = id
-        log.info(f"output: {output}")
-        # if the output is not an async generator then set its id and run call backs
-        # TODO support when output is an Async Generator
-        if not isinstance(output, AsyncGenerator):
-            self._run_callbacks(
-                output,
-                input=api_kwargs,
-                prompt_kwargs=prompt_kwargs,
-                model_kwargs=model_kwargs,
-=======
                 log.error(f"Error calling the model: {e}")
-                output = GeneratorOutput(error=str(e))
-
-            if completion:
+                output = GeneratorOutput(error=str(e), id=id)
+
+            if completion is not None:
                 try:
                     # set ouput id in async post call instead
                     output = await self._async_post_call(completion)
                 except Exception as e:
                     log.error(f"Error processing the output: {e}")
-                    output = GeneratorOutput(raw_response=str(completion), error=str(e))
-
+                    output = GeneratorOutput(
+                        raw_response=str(completion), error=str(e), id=id
+                    )
+
+            # User only need to use one of them, no need to use them all.
+            output.id = id
             log.info(f"output: {output}")
             # if the output is not an async generator then set its id and run call backs
             # TODO support when output is an Async Generator
             if not isinstance(output, AsyncGenerator):
-                output.id = id
                 self._run_callbacks(
                     output,
                     input=api_kwargs,
                     prompt_kwargs=prompt_kwargs,
                     model_kwargs=model_kwargs,
                 )
-
-            self._trace_api_kwargs = api_kwargs  # tracing
+                self._trace_api_kwargs = api_kwargs  # tracing
 
             # Update generator span attributes similar to call method
             generator_span_data.span_data.update_attributes(
@@ -1397,7 +1367,6 @@
             )
             generator_span_data.span_data.update_attributes(
                 {"final_response": output.data if output else None}
->>>>>>> 2f46821c
             )
             generator_span_data.span_data.update_attributes(
                 {"generation_time_in_seconds": time.time() - generation_time}
