

from pydantic import BaseModel
import logging
import json
import inspect
import asyncio
from dataclasses import dataclass

from typing import (
    Any,
    Dict,
    List,
    Optional,
    Tuple,
    Type,
    TypeVar,
    Union,
)
from typing_extensions import TypeAlias
from pydantic import BaseModel

# Type aliases for better type hints
BuiltInType: TypeAlias = Union[str, int, float, bool, list, dict, tuple, set, None]
PydanticDataClass: TypeAlias = Type[BaseModel]
AdalflowDataClass: TypeAlias = Type[
    Any
]  # Replace with your actual Adalflow dataclass type if available

from adalflow.optim.parameter import Parameter
from adalflow.core.types import Function
from adalflow.utils import printc
from adalflow.core.component import Component
from adalflow.core.agent import Agent

from adalflow.core.types import GeneratorOutput, FunctionOutput, StepOutput, Function
import logging
from adalflow.core.base_data_class import DataClass
import ast
from adalflow.core.types import (
    RunItemStreamEvent,
    RawResponsesStreamEvent,
    StreamEvent,
    MessageRunItem,
    ToolCallRunItem,
    ToolOutputRunItem,
    StepRunItem,
)
import asyncio
from collections.abc import AsyncIterator
from dataclasses import dataclass


__all__ = ["Runner"]

log = logging.getLogger(__name__)

T = TypeVar("T", bound=BaseModel)  # Changed to use Pydantic BaseModel


@dataclass
class QueueCompleteSentinel:
    """Sentinel to indicate queue completion."""

    pass


class RunnerStreamingResult:
    """Result object for streaming Runner execution similar to OpenAI Agents API."""

    def __init__(
        self,
        input: Dict[str, Any],
        max_steps: int,
        runner: "Runner",
    ):
        self.input = input
        self.max_steps = max_steps
        self.runner = runner
        self._event_queue: asyncio.Queue[StreamEvent | QueueCompleteSentinel] = (
            asyncio.Queue()
        )
        self._run_task: Optional[asyncio.Task] = None
        self._exception: Optional[Exception] = None
        self._final_result: Optional[Any] = None
        self._step_history: List[StepOutput] = []
        self.is_complete = False

    async def stream_events(self) -> AsyncIterator[StreamEvent]:
        """Stream events from the runner execution."""
        while True:
            if self._exception:
                raise self._exception

            try:
                item = await self._event_queue.get()
                if isinstance(item, QueueCompleteSentinel):
                    self._event_queue.task_done()
                    break

                yield item
                self._event_queue.task_done()
            except asyncio.CancelledError:
                break

    def cancel(self):
        """Cancel the running task."""
        if self._run_task and not self._run_task.done():
            self._run_task.cancel()

    @property
    def final_result(self) -> Any:
        """Get the final result after streaming is complete."""
        return self._final_result

    @property
    def step_history(self) -> List[StepOutput]:
        """Get the step history."""
        return self._step_history


def _is_pydantic_dataclass(cls: Any) -> bool:
    # check whether cls is a pydantic dataclass
    return isinstance(cls, type) and issubclass(cls, BaseModel)


def _is_adalflow_dataclass(cls: Any) -> bool:
    # check whether cls is a adalflow dataclass
    return isinstance(cls, type) and issubclass(cls, DataClass)

@dataclass 
class RunResultStreaming:
    step_history: List[StepOutput]
    output: T
    _run_impl_task: asyncio.Task 
    _event_queue: asyncio.Queue 

class Runner(Component):
    """A runner class that executes an Agent instance with multi-step execution.

    It internally maintains a planner LLM and an executor and adds a LLM call to the executor as a tool for the planner.

    The output to the planner agent  call is expected to be a Function object. The planner iterates through at most
    max_steps unless the planner sets the action to "finish" then the planner returns the final response.

    If the user optionally specifies the output_type then the Runner parses the Function object to the output_type.

    Attributes:
        planner (Agent): The agent instance to execute
        config (RunnerConfig): Configuration for the runner
        max_steps (int): Maximum number of steps to execute
    """

    def __init__(
        self,
        agent: Agent,
        **kwargs,
    ) -> None:
        """Initialize runner with an agent and configuration.

        Args:
            agent: The agent instance to execute
            stream_parser: Optional stream parser
            output_type: Optional Pydantic data class type
            max_steps: Maximum number of steps to execute
        """
        super().__init__(**kwargs)
        self.agent = agent

        # get agent requirements
        self.max_steps = agent.max_steps
        self.answer_data_type = agent.answer_data_type

        self.step_history = []
        # add the llm call to the executor as a tool

    def _check_last_step(self, step: Function) -> bool:
        """Check if the last step is the finish step.

        Args:
            step_history: List of previous steps

        Returns:
            bool: True if the last step is a finish step
        """

        # Check if it's a finish step
        if step.name == "finish":
            return True

        return False

    def _process_data(
        self,
        data: Union[BuiltInType, PydanticDataClass, AdalflowDataClass],
        id: Optional[str] = None,
    ) -> T:
        """Process the generator output data field and convert to the specified pydantic data class of output_type.

        Args:
            data: The data to process
            id: Optional identifier for the output

        Returns:
            str: The processed data as a string
        """
        if not self.answer_data_type:
            print(data)
            log.info(f"answer_data_type: {self.answer_data_type}, data: {data}")
            # by default when the answer data type is not provided return the data directly
            return data

        try:
            model_output = None
            log.info(f"answer_data_type: {type(self.answer_data_type)}")
            if _is_pydantic_dataclass(self.answer_data_type):
                # data should be a string that represents a dictionary
                log.info(
                    f"initial answer returned by finish when user passed a pydantic type: {data}, type: {type(data)}"
                )
                data = str(data)
                dict_obj = ast.literal_eval(data)
                log.info(
                    f"initial answer after being evaluated using ast: {dict_obj}, type: {type(dict_obj)}"
                )
                model_output = self.answer_data_type(**dict_obj)
            elif _is_adalflow_dataclass(self.answer_data_type):
                # data should be a string that represents a dictionary
                log.info(
                    f"initial answer returned by finish when user passed a adalflow dataclass type: {data}, type: {type(data)}"
                )
                data = str(data)
                dict_obj = ast.literal_eval(data)
                log.info(
                    f"initial answer after being evaluated using ast: {dict_obj}, type: {type(dict_obj)}"
                )
                model_output = self.answer_data_type.from_dict(dict_obj)
            else:  # expect data to be a python built_in_type
                log.info(
                    f"type of answer is neither a pydantic dataclass or adalflow dataclass, answer before being casted again for safety: {data}, type: {type(data)}"
                )
                try:
                    # if the data is a python built_in_type then we can return it directly
                    # as the prompt passed to the LLM requires this
                    if not isinstance(data, self.answer_data_type):
                        raise ValueError(
                            f"Expected data of type {self.answer_data_type}, but got {type(data)}"
                        )
                    model_output = data
                except Exception as e:
                    log.error(
                        f"Failed to parse output: {data}, {e} for answer_data_type: {self.answer_data_type}"
                    )
                    model_output = None
                    raise ValueError(f"Error processing output: {str(e)}")

            # model_ouput is not pydantic or adalflow dataclass or a built in python type
            if not model_output:
                raise ValueError(f"Failed to parse output: {data}")

            return model_output

        except Exception as e:
            log.error(f"Error processing output: {str(e)}")
            raise ValueError(f"Error processing output: {str(e)}")

    @classmethod
    def _get_planner_function(
        self, output: Union[GeneratorOutput, Function]
    ) -> Function:
        """Check the planner output and return the function.

        Args:
            output: The planner output
        """
        if isinstance(output, Function):
            return output
        elif isinstance(output, GeneratorOutput):
            # assumes inference mode
            function = output.data

            if not isinstance(function, Function):
                raise ValueError(
                    f"Expected Function in the data field of the GeneratorOutput, but got {type(function)}, value: {function}"
                )
        else:
            raise ValueError(
                f"Expected Function or GeneratorOutput, but got {type(output)}, value: {output}"
            )

        return function

    def call(
        self,
        prompt_kwargs: Dict[str, Any],
        model_kwargs: Optional[
            Dict[str, Any]
        ] = None,  # if some call use a different config
        use_cache: Optional[bool] = None,
        id: Optional[str] = None,
    ) -> Tuple[List[StepOutput], T]:
        """Execute the planner synchronously for multiple steps with function calling support.

        At the last step the action should be set to "finish" instead which terminates the sequence

        Args:
            prompt_kwargs: Dictionary of prompt arguments for the generator
            model_kwargs: Optional model parameters to override defaults
            use_cache: Whether to use cached results if available
            id: Optional unique identifier for the request

        Returns:
            Tuple containing:
                - List of step history (StepOutput objects)
                - Final processed output of type specified in self.answer_data_type
        """
        # reset the step history
        self.step_history = []

        # take in the query in prompt_kwargs
        prompt_kwargs = prompt_kwargs.copy() if prompt_kwargs else {}
        prompt_kwargs["step_history"] = (
            self.step_history
        )  # a reference to the step history

        model_kwargs = model_kwargs.copy() if model_kwargs else {}

        step_count = 0
        last_output = None

        # set maximum number of steps for the planner into the prompt
        # prompt_kwargs["max_steps"] = self.max_steps

        while step_count < self.max_steps:
            try:
                # Execute one step
                output = self.agent.planner.call(
                    prompt_kwargs=prompt_kwargs,
                    model_kwargs=model_kwargs,
                    use_cache=use_cache,
                    id=id,
                )

                function = self._get_planner_function(output)

                # execute the tool
                function_results = self._tool_execute_sync(function)

    

                # create a step output
                step_ouput: StepOutput = StepOutput(
                    step=step_count,
                    action=function,
                    function=function,
                    observation=function_results.output,
                )
                self.step_history.append(step_ouput)

                if self._check_last_step(function):
                    last_output = self._process_data(function_results.output)
                    break

                log.debug(
                    "The prompt with the prompt template is {}".format(
                        self.agent.planner.get_prompt(**prompt_kwargs)
                    )
                )

                step_count += 1

            except Exception as e:
                error_msg = f"Error in step {step_count}: {str(e)}"
                log.error(error_msg)
                raise ValueError(error_msg)

        return self.step_history, last_output

<<<<<<< HEAD
    def run_streamed(
        self,
        prompt_kwargs: Dict[str, Any],
        model_kwargs: Optional[Dict[str, Any]] = None,
        use_cache: Optional[bool] = None,
        id: Optional[str] = None,
    ) -> RunnerStreamingResult:
        """Execute the runner in streaming mode, returning a result object with event streaming.

        Args:
            prompt_kwargs: Dictionary of prompt arguments for the generator
            model_kwargs: Optional model parameters to override defaults
            use_cache: Whether to use cached results if available
            id: Optional unique identifier for the request

        Returns:
            RunnerStreamingResult: Object that provides async iteration over stream events
        """
        streaming_result = RunnerStreamingResult(
            input=prompt_kwargs,
            max_steps=self.max_steps,
            runner=self,
        )

        # Start the streaming execution in the background
        streaming_result._run_task = asyncio.create_task(
            self._run_streamed_impl(
                streaming_result=streaming_result,
                prompt_kwargs=prompt_kwargs,
                model_kwargs=model_kwargs,
                use_cache=use_cache,
                id=id,
            )
        )

        return streaming_result

    async def _run_streamed_impl(
        self,
        streaming_result: RunnerStreamingResult,
        prompt_kwargs: Dict[str, Any],
        model_kwargs: Optional[Dict[str, Any]] = None,
        use_cache: Optional[bool] = None,
        id: Optional[str] = None,
    ):
        """Implementation of streaming runner execution using Generator.stream method."""
        try:
            # Start the runner execution in streaming mode
            step_count = 0

            # Initialize the runner
            self.step_history = []
            prompt_kwargs = prompt_kwargs.copy() if prompt_kwargs else {}
            prompt_kwargs["step_history"] = self.step_history
            model_kwargs = model_kwargs.copy() if model_kwargs else {}

            while step_count < self.max_steps:
                try:
                    # Use the Generator's stream method which puts events to the streaming_result queue
                    stream_output = await self.agent.planner.stream(
                        prompt_kwargs=prompt_kwargs,
                        model_kwargs=model_kwargs,
                        use_cache=use_cache,
                        id=id,
                    )

                    parsed_text = ""
                    # iterate over stream events and put to the event queue
                    async for event in stream_output.stream_events:
                        # wrap event in RawResponsesStreamEvent
                        if event.choices[0].delta.content:
                            parsed_text += event.choices[0].delta.content
                        await streaming_result._event_queue.put(
                            RawResponsesStreamEvent(data=event)
                        )

                    output_data = None
                    # pass into output processor
                    if self.agent.planner.output_processors:
                        output_data = self.agent.planner.output_processors(parsed_text)
                    else:
                        log.warning(
                            "Output processors are not specified for the planner, using the raw text"
                        )
                        output_data = parsed_text

                    log.info(
                        f"The output processed data from the agent's planner is: {output_data}"
                    )

                    # Process the final output as if we called acall
                    function = self._get_planner_function(output_data)

                    # Emit tool call event
                    tool_call_item = ToolCallRunItem(function=function, data=function)
                    await streaming_result._event_queue.put(
                        RunItemStreamEvent(name="tool_called", item=tool_call_item)
                    )

                    # Execute the tool
                    function_results = self._tool_execute(function)

                    # Emit tool output event
                    tool_output_item = ToolOutputRunItem(
                        function_output=function_results, data=function_results.output
                    )
                    await streaming_result._event_queue.put(
                        RunItemStreamEvent(name="tool_output", item=tool_output_item)
                    )

                    # Create step output
                    step_output = StepOutput(
                        step=step_count,
                        action=function,
                        function=function,
                        observation=function_results.output,
                    )
                    self.step_history.append(step_output)

                    # Emit step completed event
                    step_item = StepRunItem(step_output=step_output, data=step_output)
                    await streaming_result._event_queue.put(
                        RunItemStreamEvent(name="step_completed", item=step_item)
                    )

                    # Check if this is the final step
                    if self._check_last_step(function):
                        final_result = self._process_data(function_results.output)
                        streaming_result._final_result = final_result
                        streaming_result._step_history = self.step_history

                        # Emit message output for final result
                        message_item = MessageRunItem(
                            message=str(final_result), data=final_result
                        )
                        await streaming_result._event_queue.put(
                            RunItemStreamEvent(
                                name="message_output_created", item=message_item
                            )
                        )

                        # Emit runner finished event
                        finish_item = MessageRunItem(
                            message="Runner execution completed",
                            data={
                                "final_result": final_result,
                                "step_history": self.step_history,
                            },
                        )
                        await streaming_result._event_queue.put(
                            RunItemStreamEvent(name="runner_finished", item=finish_item)
                        )

                        streaming_result.is_complete = True
                        await streaming_result._event_queue.put(QueueCompleteSentinel())
                        return

                    step_count += 1

                except Exception as e:
                    error_msg = f"Error in step {step_count}: {str(e)}"
                    log.error(error_msg)
                    streaming_result._exception = Exception(error_msg)
                    break

            # Mark completion
            streaming_result.is_complete = True
            await streaming_result._event_queue.put(QueueCompleteSentinel())

        except Exception as e:
            log.error(f"Error in stream execution: {str(e)}")
            streaming_result._exception = e
            streaming_result.is_complete = True
            await streaming_result._event_queue.put(QueueCompleteSentinel())
=======
    def _tool_execute_sync(
        self,
        func: Function,
    ) -> Union[FunctionOutput, Parameter]:
        """
        Call this in the call method.
        Handles both sync and async functions by running async ones in event loop.
        """

        result = self.agent.tool_manager(expr_or_fun=func, step="execute")

        # Handle cases where result is not wrapped in FunctionOutput (e.g., in tests)
        if not isinstance(result, FunctionOutput):
            # If it's a direct result from mocks or other sources, wrap it in FunctionOutput
            from adalflow.core.types import FunctionOutput
            if hasattr(result, 'output'):
                # Already has output attribute, use it directly
                wrapped_result = FunctionOutput(
                    name=func.name,
                    input=func,
                    output=result.output
                )
            else:
                # Treat the entire result as the output
                wrapped_result = FunctionOutput(
                    name=func.name,
                    input=func,
                    output=result
                )
            return wrapped_result

        return result
>>>>>>> 0edcd2c4

    async def acall(
        self,
        prompt_kwargs: Dict[str, Any],
        model_kwargs: Optional[Dict[str, Any]] = None,
        use_cache: Optional[bool] = None,
        id: Optional[str] = None,
    ) -> Tuple[List[GeneratorOutput], T]:
        """Execute the planner asynchronously for multiple steps with function calling support.

        At the last step the action should be set to "finish" instead which terminates the sequence

        Args:
            prompt_kwargs: Dictionary of prompt arguments for the generator
            model_kwargs: Optional model parameters to override defaults
            use_cache: Whether to use cached results if available
            id: Optional unique identifier for the request

        Returns:
            Tuple containing:
                - List of step history (GeneratorOutput objects)
                - Final processed output
        """
        self.step_history = []
        prompt_kwargs = prompt_kwargs.copy() if prompt_kwargs else {}

        prompt_kwargs["step_history"] = (
            self.step_history
        )  # a reference to the step history

        model_kwargs = model_kwargs.copy() if model_kwargs else {}
        step_count = 0
        last_output = None

        while step_count < self.max_steps:
            try:
                # Execute one step asynchronously
                output = await self.agent.planner.acall(
                    prompt_kwargs=prompt_kwargs,
                    model_kwargs=model_kwargs,
                    use_cache=use_cache,
                    id=id,
                )

                function = self._get_planner_function(output)

                function_results = await self._tool_execute_async(function)

                # if inspect.iscoroutine(result):
                #     function_results = await result
                # else:
                #     function_results = None
                #     async for item in result:
                #         function_results = item
                # function_results = await self._tool_execute_async(function)

                step_output: StepOutput = StepOutput(
                    step=step_count,
                    action=function,
                    function=function,
                    observation=function_results.output,
                )
                self.step_history.append(step_output)

                if self._check_last_step(function):
                    last_output = self._process_data(function_results.output)
                    break

                # important to ensure the prompt at each step is correct
                log.debug(
                    "The prompt with the prompt template is {}".format(
                        self.agent.planner.get_prompt(**prompt_kwargs)
                    )
                )
                printc(f'agent planner prompt: {self.agent.planner.get_prompt(**prompt_kwargs)}')

                step_count += 1

            except Exception as e:
                error_msg = f"Error in step {step_count}: {str(e)}"
                log.error(error_msg)
                return self.step_history, error_msg

        return self.step_history, last_output

<<<<<<< HEAD
    def _tool_execute(
=======
    def astream(self, prompt_kwargs: Dict[str, Any], model_kwargs: Optional[Dict[str, Any]] = None, use_cache: Optional[bool] = None, id: Optional[str] = None):
        import asyncio
        self._event_queue = asyncio.Queue()
        self._run_impl_task = asyncio.create_task(self.impl_astream(prompt_kwargs, model_kwargs, use_cache, id))
        return self._event_queue

    async def impl_astream(
        self,
        prompt_kwargs: Dict[str, Any],
        model_kwargs: Optional[Dict[str, Any]] = None,
        use_cache: Optional[bool] = None,
        id: Optional[str] = None,
    ) -> Tuple[List[GeneratorOutput], T]:
        """Execute the planner asynchronously for multiple steps with function calling support.

        At the last step the action should be set to "finish" instead which terminates the sequence

        Args:
            prompt_kwargs: Dictionary of prompt arguments for the generator
            model_kwargs: Optional model parameters to override defaults
            use_cache: Whether to use cached results if available
            id: Optional unique identifier for the request

        Returns:
            Tuple containing:
                - List of step history (GeneratorOutput objects)
                - Final processed output
        """
        self.step_history = []
        prompt_kwargs = prompt_kwargs.copy() if prompt_kwargs else {}

        prompt_kwargs["step_history"] = (
            self.step_history
        )  # a reference to the step history

        model_kwargs = model_kwargs.copy() if model_kwargs else {}
        step_count = 0
        last_output = None

        while step_count < self.max_steps:
            try:
                 # important to ensure the prompt at each step is correct
                log.debug(
                    "The prompt with the prompt template is {}".format(
                        self.agent.planner.get_prompt(**prompt_kwargs)
                    )
                )
                printc(f'agent planner prompt: {self.agent.planner.get_prompt(**prompt_kwargs)}')

                # Execute one step asynchronously
                output = await self.agent.planner.acall(
                    prompt_kwargs=prompt_kwargs,
                    model_kwargs=model_kwargs,
                    use_cache=use_cache,
                    id=id,
                )

                function = self._get_planner_function(output)
                printc(f'function: {function}', color="yellow")
                function_result = await self._tool_execute_async(function) # everything must be wrapped in FunctionOutput 

                if not isinstance(function_result, FunctionOutput):
                    raise ValueError(f"Result must be wrapped in FunctionOutput, got {type(function_result)}")

                function_output = function_result.output 
                real_function_output = None

                if inspect.iscoroutine(function_output):
                    real_function_output = await function_output
                elif inspect.isasyncgen(function_output):
                    # handle async generator
                    printc(f"async generator detected")
                    function_results = []
                    async for item in function_output:
                        self._event_queue.put_nowait(item)
                        function_results.append(item)
                    real_function_output = function_results[-1]
                    # function_results = []
                    # async for item in function_output:
                    #     function_results.append(item)
                    #     yield item 
                    # real_function_output = function_results[-1]
                # function_results = await self._tool_execute_async(function)

                step_output: StepOutput = StepOutput(
                    step=step_count,
                    action=function,
                    function=function,
                    observation=real_function_output,
                )
                self.step_history.append(step_output)

                if self._check_last_step(function):
                    last_output = self._process_data(real_function_output)
                    break

               
                step_count += 1

            except Exception as e:
                error_msg = f"Error in step {step_count}: {str(e)}"
                log.error(error_msg)
                return self.step_history, error_msg

        return self.step_history, last_output

    async def _tool_execute_async(
>>>>>>> 0edcd2c4
        self,
        func: Function,
    ) -> Union[FunctionOutput, Parameter]:
        """
        Call this in the acall method.
        Handles both sync and async functions.
        Note: this version has no support for streaming.
        """

        result = await self.agent.tool_manager.execute_func_async(func=func)

        if not isinstance(result, FunctionOutput):
            raise ValueError("Result is not a FunctionOutput")
        return result



    <|MERGE_RESOLUTION|>--- conflicted
+++ resolved
@@ -1,8 +1,5 @@
-
-
 from pydantic import BaseModel
 import logging
-import json
 import inspect
 import asyncio
 from dataclasses import dataclass
@@ -18,7 +15,6 @@
     Union,
 )
 from typing_extensions import TypeAlias
-from pydantic import BaseModel
 
 # Type aliases for better type hints
 BuiltInType: TypeAlias = Union[str, int, float, bool, list, dict, tuple, set, None]
@@ -33,22 +29,13 @@
 from adalflow.core.component import Component
 from adalflow.core.agent import Agent
 
-from adalflow.core.types import GeneratorOutput, FunctionOutput, StepOutput, Function
-import logging
+from adalflow.core.types import GeneratorOutput, FunctionOutput, StepOutput
 from adalflow.core.base_data_class import DataClass
 import ast
 from adalflow.core.types import (
-    RunItemStreamEvent,
-    RawResponsesStreamEvent,
     StreamEvent,
-    MessageRunItem,
-    ToolCallRunItem,
-    ToolOutputRunItem,
-    StepRunItem,
 )
-import asyncio
 from collections.abc import AsyncIterator
-from dataclasses import dataclass
 
 
 __all__ = ["Runner"]
@@ -128,12 +115,14 @@
     # check whether cls is a adalflow dataclass
     return isinstance(cls, type) and issubclass(cls, DataClass)
 
-@dataclass 
+
+@dataclass
 class RunResultStreaming:
     step_history: List[StepOutput]
     output: T
-    _run_impl_task: asyncio.Task 
-    _event_queue: asyncio.Queue 
+    _run_impl_task: asyncio.Task
+    _event_queue: asyncio.Queue
+
 
 class Runner(Component):
     """A runner class that executes an Agent instance with multi-step execution.
@@ -346,8 +335,6 @@
                 # execute the tool
                 function_results = self._tool_execute_sync(function)
 
-    
-
                 # create a step output
                 step_ouput: StepOutput = StepOutput(
                     step=step_count,
@@ -376,182 +363,6 @@
 
         return self.step_history, last_output
 
-<<<<<<< HEAD
-    def run_streamed(
-        self,
-        prompt_kwargs: Dict[str, Any],
-        model_kwargs: Optional[Dict[str, Any]] = None,
-        use_cache: Optional[bool] = None,
-        id: Optional[str] = None,
-    ) -> RunnerStreamingResult:
-        """Execute the runner in streaming mode, returning a result object with event streaming.
-
-        Args:
-            prompt_kwargs: Dictionary of prompt arguments for the generator
-            model_kwargs: Optional model parameters to override defaults
-            use_cache: Whether to use cached results if available
-            id: Optional unique identifier for the request
-
-        Returns:
-            RunnerStreamingResult: Object that provides async iteration over stream events
-        """
-        streaming_result = RunnerStreamingResult(
-            input=prompt_kwargs,
-            max_steps=self.max_steps,
-            runner=self,
-        )
-
-        # Start the streaming execution in the background
-        streaming_result._run_task = asyncio.create_task(
-            self._run_streamed_impl(
-                streaming_result=streaming_result,
-                prompt_kwargs=prompt_kwargs,
-                model_kwargs=model_kwargs,
-                use_cache=use_cache,
-                id=id,
-            )
-        )
-
-        return streaming_result
-
-    async def _run_streamed_impl(
-        self,
-        streaming_result: RunnerStreamingResult,
-        prompt_kwargs: Dict[str, Any],
-        model_kwargs: Optional[Dict[str, Any]] = None,
-        use_cache: Optional[bool] = None,
-        id: Optional[str] = None,
-    ):
-        """Implementation of streaming runner execution using Generator.stream method."""
-        try:
-            # Start the runner execution in streaming mode
-            step_count = 0
-
-            # Initialize the runner
-            self.step_history = []
-            prompt_kwargs = prompt_kwargs.copy() if prompt_kwargs else {}
-            prompt_kwargs["step_history"] = self.step_history
-            model_kwargs = model_kwargs.copy() if model_kwargs else {}
-
-            while step_count < self.max_steps:
-                try:
-                    # Use the Generator's stream method which puts events to the streaming_result queue
-                    stream_output = await self.agent.planner.stream(
-                        prompt_kwargs=prompt_kwargs,
-                        model_kwargs=model_kwargs,
-                        use_cache=use_cache,
-                        id=id,
-                    )
-
-                    parsed_text = ""
-                    # iterate over stream events and put to the event queue
-                    async for event in stream_output.stream_events:
-                        # wrap event in RawResponsesStreamEvent
-                        if event.choices[0].delta.content:
-                            parsed_text += event.choices[0].delta.content
-                        await streaming_result._event_queue.put(
-                            RawResponsesStreamEvent(data=event)
-                        )
-
-                    output_data = None
-                    # pass into output processor
-                    if self.agent.planner.output_processors:
-                        output_data = self.agent.planner.output_processors(parsed_text)
-                    else:
-                        log.warning(
-                            "Output processors are not specified for the planner, using the raw text"
-                        )
-                        output_data = parsed_text
-
-                    log.info(
-                        f"The output processed data from the agent's planner is: {output_data}"
-                    )
-
-                    # Process the final output as if we called acall
-                    function = self._get_planner_function(output_data)
-
-                    # Emit tool call event
-                    tool_call_item = ToolCallRunItem(function=function, data=function)
-                    await streaming_result._event_queue.put(
-                        RunItemStreamEvent(name="tool_called", item=tool_call_item)
-                    )
-
-                    # Execute the tool
-                    function_results = self._tool_execute(function)
-
-                    # Emit tool output event
-                    tool_output_item = ToolOutputRunItem(
-                        function_output=function_results, data=function_results.output
-                    )
-                    await streaming_result._event_queue.put(
-                        RunItemStreamEvent(name="tool_output", item=tool_output_item)
-                    )
-
-                    # Create step output
-                    step_output = StepOutput(
-                        step=step_count,
-                        action=function,
-                        function=function,
-                        observation=function_results.output,
-                    )
-                    self.step_history.append(step_output)
-
-                    # Emit step completed event
-                    step_item = StepRunItem(step_output=step_output, data=step_output)
-                    await streaming_result._event_queue.put(
-                        RunItemStreamEvent(name="step_completed", item=step_item)
-                    )
-
-                    # Check if this is the final step
-                    if self._check_last_step(function):
-                        final_result = self._process_data(function_results.output)
-                        streaming_result._final_result = final_result
-                        streaming_result._step_history = self.step_history
-
-                        # Emit message output for final result
-                        message_item = MessageRunItem(
-                            message=str(final_result), data=final_result
-                        )
-                        await streaming_result._event_queue.put(
-                            RunItemStreamEvent(
-                                name="message_output_created", item=message_item
-                            )
-                        )
-
-                        # Emit runner finished event
-                        finish_item = MessageRunItem(
-                            message="Runner execution completed",
-                            data={
-                                "final_result": final_result,
-                                "step_history": self.step_history,
-                            },
-                        )
-                        await streaming_result._event_queue.put(
-                            RunItemStreamEvent(name="runner_finished", item=finish_item)
-                        )
-
-                        streaming_result.is_complete = True
-                        await streaming_result._event_queue.put(QueueCompleteSentinel())
-                        return
-
-                    step_count += 1
-
-                except Exception as e:
-                    error_msg = f"Error in step {step_count}: {str(e)}"
-                    log.error(error_msg)
-                    streaming_result._exception = Exception(error_msg)
-                    break
-
-            # Mark completion
-            streaming_result.is_complete = True
-            await streaming_result._event_queue.put(QueueCompleteSentinel())
-
-        except Exception as e:
-            log.error(f"Error in stream execution: {str(e)}")
-            streaming_result._exception = e
-            streaming_result.is_complete = True
-            await streaming_result._event_queue.put(QueueCompleteSentinel())
-=======
     def _tool_execute_sync(
         self,
         func: Function,
@@ -566,25 +377,19 @@
         # Handle cases where result is not wrapped in FunctionOutput (e.g., in tests)
         if not isinstance(result, FunctionOutput):
             # If it's a direct result from mocks or other sources, wrap it in FunctionOutput
-            from adalflow.core.types import FunctionOutput
-            if hasattr(result, 'output'):
+            if hasattr(result, "output"):
                 # Already has output attribute, use it directly
                 wrapped_result = FunctionOutput(
-                    name=func.name,
-                    input=func,
-                    output=result.output
+                    name=func.name, input=func, output=result.output
                 )
             else:
                 # Treat the entire result as the output
                 wrapped_result = FunctionOutput(
-                    name=func.name,
-                    input=func,
-                    output=result
+                    name=func.name, input=func, output=result
                 )
             return wrapped_result
 
         return result
->>>>>>> 0edcd2c4
 
     async def acall(
         self,
@@ -659,7 +464,9 @@
                         self.agent.planner.get_prompt(**prompt_kwargs)
                     )
                 )
-                printc(f'agent planner prompt: {self.agent.planner.get_prompt(**prompt_kwargs)}')
+                printc(
+                    f"agent planner prompt: {self.agent.planner.get_prompt(**prompt_kwargs)}"
+                )
 
                 step_count += 1
 
@@ -670,13 +477,19 @@
 
         return self.step_history, last_output
 
-<<<<<<< HEAD
-    def _tool_execute(
-=======
-    def astream(self, prompt_kwargs: Dict[str, Any], model_kwargs: Optional[Dict[str, Any]] = None, use_cache: Optional[bool] = None, id: Optional[str] = None):
+    def astream(
+        self,
+        prompt_kwargs: Dict[str, Any],
+        model_kwargs: Optional[Dict[str, Any]] = None,
+        use_cache: Optional[bool] = None,
+        id: Optional[str] = None,
+    ):
         import asyncio
+
         self._event_queue = asyncio.Queue()
-        self._run_impl_task = asyncio.create_task(self.impl_astream(prompt_kwargs, model_kwargs, use_cache, id))
+        self._run_impl_task = asyncio.create_task(
+            self.impl_astream(prompt_kwargs, model_kwargs, use_cache, id)
+        )
         return self._event_queue
 
     async def impl_astream(
@@ -714,13 +527,15 @@
 
         while step_count < self.max_steps:
             try:
-                 # important to ensure the prompt at each step is correct
+                # important to ensure the prompt at each step is correct
                 log.debug(
                     "The prompt with the prompt template is {}".format(
                         self.agent.planner.get_prompt(**prompt_kwargs)
                     )
                 )
-                printc(f'agent planner prompt: {self.agent.planner.get_prompt(**prompt_kwargs)}')
+                printc(
+                    f"agent planner prompt: {self.agent.planner.get_prompt(**prompt_kwargs)}"
+                )
 
                 # Execute one step asynchronously
                 output = await self.agent.planner.acall(
@@ -731,20 +546,24 @@
                 )
 
                 function = self._get_planner_function(output)
-                printc(f'function: {function}', color="yellow")
-                function_result = await self._tool_execute_async(function) # everything must be wrapped in FunctionOutput 
+                printc(f"function: {function}", color="yellow")
+                function_result = await self._tool_execute_async(
+                    function
+                )  # everything must be wrapped in FunctionOutput
 
                 if not isinstance(function_result, FunctionOutput):
-                    raise ValueError(f"Result must be wrapped in FunctionOutput, got {type(function_result)}")
-
-                function_output = function_result.output 
+                    raise ValueError(
+                        f"Result must be wrapped in FunctionOutput, got {type(function_result)}"
+                    )
+
+                function_output = function_result.output
                 real_function_output = None
 
                 if inspect.iscoroutine(function_output):
                     real_function_output = await function_output
                 elif inspect.isasyncgen(function_output):
                     # handle async generator
-                    printc(f"async generator detected")
+                    printc("async generator detected")
                     function_results = []
                     async for item in function_output:
                         self._event_queue.put_nowait(item)
@@ -753,7 +572,7 @@
                     # function_results = []
                     # async for item in function_output:
                     #     function_results.append(item)
-                    #     yield item 
+                    #     yield item
                     # real_function_output = function_results[-1]
                 # function_results = await self._tool_execute_async(function)
 
@@ -769,7 +588,6 @@
                     last_output = self._process_data(real_function_output)
                     break
 
-               
                 step_count += 1
 
             except Exception as e:
@@ -780,7 +598,6 @@
         return self.step_history, last_output
 
     async def _tool_execute_async(
->>>>>>> 0edcd2c4
         self,
         func: Function,
     ) -> Union[FunctionOutput, Parameter]:
@@ -794,8 +611,4 @@
 
         if not isinstance(result, FunctionOutput):
             raise ValueError("Result is not a FunctionOutput")
-        return result
-
-
-
-    +        return result